--- conflicted
+++ resolved
@@ -66,34 +66,26 @@
     {
         $this->getListView()->run();
 
-        $this->assertEquals(<<<HTML
+        $this->expectOutputString(<<<HTML
 <div id="w0" class="list-view"><div class="summary">Showing <b>1-3</b> of <b>3</b> items.</div>
 <div data-key="0">0</div>
 <div data-key="1">1</div>
 <div data-key="2">2</div>
 </div>
 HTML
-<<<<<<< HEAD
-        , $listView->run());
-=======
         );
->>>>>>> 25a7ed60
     }
 
     public function testWidgetOptions()
     {
         $this->getListView(['options' => ['class' => 'test-passed'], 'separator' => ''])->run();
 
-        $this->assertEquals(<<<HTML
+        $this->expectOutputString(<<<HTML
 <div id="w0" class="test-passed"><div class="summary">Showing <b>1-3</b> of <b>3</b> items.</div>
 <div data-key="0">0</div><div data-key="1">1</div><div data-key="2">2</div>
 </div>
 HTML
-<<<<<<< HEAD
-        , $listView->run());
-=======
         );
->>>>>>> 25a7ed60
     }
 
     public function itemViewOptions()
@@ -133,13 +125,8 @@
      */
     public function testItemViewOptions($itemView, $expected)
     {
-<<<<<<< HEAD
-        $listView = $this->getListView(['itemView' => $itemView]);
-        $this->assertEquals($expected, $listView->run());
-=======
         $this->getListView(['itemView' => $itemView])->run();
         $this->expectOutputString($expected);
->>>>>>> 25a7ed60
     }
 
     public function itemOptions()
@@ -180,10 +167,6 @@
      */
     public function testItemOptions($itemOptions, $expected)
     {
-<<<<<<< HEAD
-        $listView = $this->getListView(['itemOptions' => $itemOptions]);
-        $this->assertEquals($expected, $listView->run());
-=======
         $this->getListView(['itemOptions' => $itemOptions])->run();
         $this->expectOutputString($expected);
     }
@@ -219,6 +202,5 @@
 </div>
 HTML
 );
->>>>>>> 25a7ed60
     }
 }