<?php
/**
 * @link http://www.yiiframework.com/
 * @copyright Copyright (c) 2008 Yii Software LLC
 * @license http://www.yiiframework.com/license/
 */

namespace yii\mutex;

use yii\base\InvalidConfigException;
use yii\base\InvalidArgumentException;

/**
 * PgsqlMutex implements mutex "lock" mechanism via PgSQL locks.
 *
 * Application configuration example:
 *
 * ```
 * [
 *     'components' => [
 *         'db' => [
 *             'class' => \yii\db\Connection::class,
 *             'dsn' => 'pgsql:host=127.0.0.1;dbname=demo',
 *         ]
 *         'mutex' => [
 *             'class' => \yii\mutex\PgsqlMutex::class,
 *         ],
 *     ],
 * ]
 * ```
 *
 * @see Mutex
 *
 * @author nineinchnick <janek.jan@gmail.com>
 * @since 2.0.8
 */
class PgsqlMutex extends DbMutex
{
    /**
     * Initializes PgSQL specific mutex component implementation.
     * @throws InvalidConfigException if [[db]] is not PgSQL connection.
     */
    public function init()
    {
        parent::init();
        if ($this->db->driverName !== 'pgsql') {
            throw new InvalidConfigException('In order to use PgsqlMutex connection must be configured to use PgSQL database.');
        }
    }

    /**
     * Converts a string into two 16 bit integer keys using the SHA1 hash function.
     * @param string $name
     * @return array contains two 16 bit integer keys
     */
    private function getKeysFromName($name)
    {
        return array_values(unpack('n2', sha1($name, true)));
    }

    /**
     * Acquires lock by given name.
     * @param string $name of the lock to be acquired.
     * @param int $timeout to wait for lock to become released.
     * @return bool acquiring result.
     * @see http://www.postgresql.org/docs/9.0/static/functions-admin.html
     */
    protected function acquireLock($name, $timeout = 0)
    {
        if ($timeout !== 0) {
            throw new InvalidArgumentException('PgsqlMutex does not support timeout.');
        }
<<<<<<< HEAD
        [$key1, $key2] = $this->getKeysFromName($name);
        return (bool) $this->db
            ->createCommand('SELECT pg_try_advisory_lock(:key1, :key2)', [':key1' => $key1, ':key2' => $key2])
            ->queryScalar();
=======
        list($key1, $key2) = $this->getKeysFromName($name);
        return $this->db->useMaster(function($db) use ($key1, $key2) {
            /** @var \yii\db\Connection $db */
            return (bool)$db->createCommand(
                'SELECT pg_try_advisory_lock(:key1, :key2)',
                [':key1' => $key1, ':key2' => $key2]
            )->queryScalar();
        });
>>>>>>> 6d2e0aff
    }

    /**
     * Releases lock by given name.
     * @param string $name of the lock to be released.
     * @return bool release result.
     * @see http://www.postgresql.org/docs/9.0/static/functions-admin.html
     */
    protected function releaseLock($name)
    {
<<<<<<< HEAD
        [$key1, $key2] = $this->getKeysFromName($name);
        return (bool) $this->db
            ->createCommand('SELECT pg_advisory_unlock(:key1, :key2)', [':key1' => $key1, ':key2' => $key2])
            ->queryScalar();
=======
        list($key1, $key2) = $this->getKeysFromName($name);
        return $this->db->useMaster(function($db) use ($key1, $key2) {
            /** @var \yii\db\Connection $db */
            return (bool)$db->createCommand(
                'SELECT pg_advisory_unlock(:key1, :key2)',
                [':key1' => $key1, ':key2' => $key2]
            )->queryScalar();
        });
>>>>>>> 6d2e0aff
    }
}<|MERGE_RESOLUTION|>--- conflicted
+++ resolved
@@ -70,13 +70,7 @@
         if ($timeout !== 0) {
             throw new InvalidArgumentException('PgsqlMutex does not support timeout.');
         }
-<<<<<<< HEAD
         [$key1, $key2] = $this->getKeysFromName($name);
-        return (bool) $this->db
-            ->createCommand('SELECT pg_try_advisory_lock(:key1, :key2)', [':key1' => $key1, ':key2' => $key2])
-            ->queryScalar();
-=======
-        list($key1, $key2) = $this->getKeysFromName($name);
         return $this->db->useMaster(function($db) use ($key1, $key2) {
             /** @var \yii\db\Connection $db */
             return (bool)$db->createCommand(
@@ -84,7 +78,6 @@
                 [':key1' => $key1, ':key2' => $key2]
             )->queryScalar();
         });
->>>>>>> 6d2e0aff
     }
 
     /**
@@ -95,13 +88,7 @@
      */
     protected function releaseLock($name)
     {
-<<<<<<< HEAD
         [$key1, $key2] = $this->getKeysFromName($name);
-        return (bool) $this->db
-            ->createCommand('SELECT pg_advisory_unlock(:key1, :key2)', [':key1' => $key1, ':key2' => $key2])
-            ->queryScalar();
-=======
-        list($key1, $key2) = $this->getKeysFromName($name);
         return $this->db->useMaster(function($db) use ($key1, $key2) {
             /** @var \yii\db\Connection $db */
             return (bool)$db->createCommand(
@@ -109,6 +96,5 @@
                 [':key1' => $key1, ':key2' => $key2]
             )->queryScalar();
         });
->>>>>>> 6d2e0aff
     }
 }