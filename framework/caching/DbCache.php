<?php
/**
 * @link http://www.yiiframework.com/
 * @copyright Copyright (c) 2008 Yii Software LLC
 * @license http://www.yiiframework.com/license/
 */

namespace yii\caching;

use Yii;
use yii\base\InvalidConfigException;
use yii\db\Connection;
use yii\db\PdoValue;
use yii\db\Query;
use yii\di\Instance;

/**
 * DbCache implements a cache application component by storing cached data in a database.
 *
 * By default, DbCache stores session data in a DB table named 'cache'. This table
 * must be pre-created. The table name can be changed by setting [[cacheTable]].
 *
 * Please refer to [[\Psr\SimpleCache\CacheInterface]] for common cache operations that are supported by DbCache.
 *
 * The following example shows how you can configure the application to use DbCache:
 *
 * ```php
 * return [
 *     'components' => [
 *         'cache' => [
 *             'class' => yii\caching\Cache:class,
 *             'handler' => [
 *                 'class' => yii\caching\DbCache::class,
 *                 // 'db' => 'mydb',
 *                 // 'cacheTable' => 'my_cache',
 *             ],
 *         ],
 *         // ...
 *     ],
 *     // ...
 * ];
 * ```
 *
 * For more details and usage information on Cache, see the [guide article on caching](guide:caching-overview).
 *
 * @author Qiang Xue <qiang.xue@gmail.com>
 * @since 2.0
 */
class DbCache extends SimpleCache
{
    /**
     * @var Connection|array|string the DB connection object or the application component ID of the DB connection.
     * After the DbCache object is created, if you want to change this property, you should only assign it
     * with a DB connection object.
     * Starting from version 2.0.2, this can also be a configuration array for creating the object.
     */
    public $db = 'db';
    /**
     * @var string name of the DB table to store cache content.
     * The table should be pre-created as follows:
     *
     * ```php
     * CREATE TABLE cache (
     *     id char(128) NOT NULL PRIMARY KEY,
     *     expire int(11),
     *     data BLOB
     * );
     * ```
     *
     * where 'BLOB' refers to the BLOB-type of your preferred DBMS. Below are the BLOB type
     * that can be used for some popular DBMS:
     *
     * - MySQL: LONGBLOB
     * - PostgreSQL: BYTEA
     * - MSSQL: BLOB
     *
     * When using DbCache in a production server, we recommend you create a DB index for the 'expire'
     * column in the cache table to improve the performance.
     */
    public $cacheTable = '{{%cache}}';
    /**
     * @var int the probability (parts per million) that garbage collection (GC) should be performed
     * when storing a piece of data in the cache. Defaults to 100, meaning 0.01% chance.
     * This number should be between 0 and 1000000. A value 0 meaning no GC will be performed at all.
     */
    public $gcProbability = 100;


    /**
     * Initializes the DbCache component.
     * This method will initialize the [[db]] property to make sure it refers to a valid DB connection.
     * @throws InvalidConfigException if [[db]] is invalid.
     */
    public function init()
    {
        parent::init();
        $this->db = Instance::ensure($this->db, Connection::class);
    }

    /**
     * {@inheritdoc}
     */
    public function has($key)
    {
        $key = $this->normalizeKey($key);

        $query = new Query();
        $query->select(['COUNT(*)'])
            ->from($this->cacheTable)
            ->where('[[id]] = :id AND ([[expire]] = 0 OR [[expire]] >' . time() . ')', [':id' => $key]);
        if ($this->db->enableQueryCache) {
            // temporarily disable and re-enable query caching
            $this->db->enableQueryCache = false;
            $result = $query->createCommand($this->db)->queryScalar();
            $this->db->enableQueryCache = true;
        } else {
            $result = $query->createCommand($this->db)->queryScalar();
        }

        return $result > 0;
    }

    /**
     * {@inheritdoc}
     */
    protected function getValue($key)
    {
        $query = (new Query())
            ->select(['data'])
            ->from($this->cacheTable)
            ->where('[[id]] = :id AND ([[expire]] = 0 OR [[expire]] >' . time() . ')', [':id' => $key]);

        if ($this->db->enableQueryCache) {
            // temporarily disable and re-enable query caching
            $this->db->enableQueryCache = false;
            $result = $query->createCommand($this->db)->queryScalar();
            $this->db->enableQueryCache = true;
            return $result;
        }

        return $query->createCommand($this->db)->queryScalar();
    }

    /**
     * {@inheritdoc}
     */
    protected function getValues($keys)
    {
        if (empty($keys)) {
            return [];
        }
        $query = (new Query())
            ->select(['id', 'data'])
            ->from($this->cacheTable)
            ->where(['id' => $keys])
            ->andWhere('([[expire]] = 0 OR [[expire]] > ' . time() . ')');

        if ($this->db->enableQueryCache) {
            $this->db->enableQueryCache = false;
            $rows = $query->createCommand($this->db)->queryAll();
            $this->db->enableQueryCache = true;
        } else {
            $rows = $query->createCommand($this->db)->queryAll();
        }

        $results = array_fill_keys($keys, false);
        foreach ($rows as $row) {
            if (is_resource($row['data']) && get_resource_type($row['data']) === 'stream') {
                $results[$row['id']] = stream_get_contents($row['data']);
            } else {
                $results[$row['id']] = $row['data'];
            }
        }

        return $results;
    }

    /**
     * {@inheritdoc}
     */
    protected function setValue($key, $value, $ttl)
    {
        $result = $this->db->noCache(function (Connection $db) use ($key, $value, $ttl) {
            $command = $db->createCommand()
                ->update($this->cacheTable, [
<<<<<<< HEAD
                    'expire' => $ttl > 0 ? $ttl + time() : 0,
                    'data' => [$value, \PDO::PARAM_LOB],
=======
                    'expire' => $duration > 0 ? $duration + time() : 0,
                    'data' => new PdoValue($value, \PDO::PARAM_LOB),
>>>>>>> 313be2a5
                ], ['id' => $key]);
            return $command->execute();
        });

        if ($result) {
            $this->gc();
            return true;
        }
        
        return $this->addValue($key, $value, $ttl);
    }

    /**
     * Stores a value identified by a key into cache if the cache does not contain this key.
     * This is the implementation of the method declared in the parent class.
     *
     * @param string $key the key identifying the value to be cached
     * @param string $value the value to be cached. Other types (if you have disabled [[serializer]]) cannot be saved.
     * @param int $duration the number of seconds in which the cached value will expire. 0 means never expire.
     * @return bool true if the value is successfully stored into cache, false otherwise
     */
    protected function addValue($key, $value, $duration)
    {
        $this->gc();

        try {
            $this->db->noCache(function (Connection $db) use ($key, $value, $duration) {
                $db->createCommand()
                    ->insert($this->cacheTable, [
                        'id' => $key,
                        'expire' => $duration > 0 ? $duration + time() : 0,
                        'data' => new PdoValue($value, \PDO::PARAM_LOB),
                    ])->execute();
            });

            return true;
        } catch (\Exception $e) {
            return false;
        }
    }

    /**
     * {@inheritdoc}
     */
    protected function deleteValue($key)
    {
        $this->db->noCache(function (Connection $db) use ($key) {
            $db->createCommand()
                ->delete($this->cacheTable, ['id' => $key])
                ->execute();
        });

        return true;
    }

    /**
     * Removes the expired data values.
     * @param bool $force whether to enforce the garbage collection regardless of [[gcProbability]].
     * Defaults to false, meaning the actual deletion happens with the probability as specified by [[gcProbability]].
     */
    public function gc($force = false)
    {
        if ($force || mt_rand(0, 1000000) < $this->gcProbability) {
            $this->db->createCommand()
                ->delete($this->cacheTable, '[[expire]] > 0 AND [[expire]] < ' . time())
                ->execute();
        }
    }

    /**
     * {@inheritdoc}
     */
    public function clear()
    {
        $this->db->createCommand()
            ->delete($this->cacheTable)
            ->execute();

        return true;
    }
}<|MERGE_RESOLUTION|>--- conflicted
+++ resolved
@@ -135,6 +135,7 @@
             $this->db->enableQueryCache = false;
             $result = $query->createCommand($this->db)->queryScalar();
             $this->db->enableQueryCache = true;
+
             return $result;
         }
 
@@ -183,19 +184,15 @@
         $result = $this->db->noCache(function (Connection $db) use ($key, $value, $ttl) {
             $command = $db->createCommand()
                 ->update($this->cacheTable, [
-<<<<<<< HEAD
                     'expire' => $ttl > 0 ? $ttl + time() : 0,
-                    'data' => [$value, \PDO::PARAM_LOB],
-=======
-                    'expire' => $duration > 0 ? $duration + time() : 0,
                     'data' => new PdoValue($value, \PDO::PARAM_LOB),
->>>>>>> 313be2a5
                 ], ['id' => $key]);
             return $command->execute();
         });
 
         if ($result) {
             $this->gc();
+
             return true;
         }
         
