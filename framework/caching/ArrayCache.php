<?php
/**
 * @link http://www.yiiframework.com/
 * @copyright Copyright (c) 2008 Yii Software LLC
 * @license http://www.yiiframework.com/license/
 */

namespace yii\caching;

/**
 * ArrayCache provides caching for the current request only by storing the values in an array.
 *
 * Application configuration example:
 *
 * ```php
 * return [
 *     'components' => [
 *         'cache' => [
 *             'class' => yii\caching\Cache::class,
 *             'handler' => [
 *                 'class' => yii\caching\ArrayCache::class,
 *             ],
 *         ],
 *         // ...
 *     ],
 *     // ...
 * ];
 * ```
 *
 * See [[\Psr\SimpleCache\CacheInterface]] for common cache operations that ArrayCache supports.
 *
 * Unlike the [[Cache]], ArrayCache allows the expire parameter of [[set()]] and [[setMultiple()]]  to
 * be a floating point number, so you may specify the time in milliseconds (e.g. 0.1 will be 100 milliseconds).
 *
 * For enhanced performance of ArrayCache, you can disable serialization of the stored data by setting [[$serializer]] to `false`.
 *
 * For more details and usage information on Cache, see the [guide article on caching](guide:caching-overview).
 *
 * @author Carsten Brandt <mail@cebe.cc>
 * @since 2.0
 */
class ArrayCache extends SimpleCache
{
    /**
     * @var array cached values.
     */
    private $_cache = [];


    /**
     * {@inheritdoc}
     */
    public function has($key)
    {
        $key = $this->normalizeKey($key);
        return isset($this->_cache[$key]) && ($this->_cache[$key][1] === 0 || $this->_cache[$key][1] > microtime(true));
    }

    /**
     * {@inheritdoc}
     */
    protected function getValue($key)
    {
        if (isset($this->_cache[$key]) && ($this->_cache[$key][1] === 0 || $this->_cache[$key][1] > microtime(true))) {
            return $this->_cache[$key][0];
        }

        return false;
    }

    /**
     * {@inheritdoc}
     */
    protected function setValue($key, $value, $ttl)
    {
<<<<<<< HEAD
        $this->_cache[$key] = [$value, $ttl === 0 ? 0 : microtime(true) + $ttl];
=======
        $this->_cache[$key] = [$value, $duration === 0 ? 0 : microtime(true) + $duration];
        return true;
    }

    /**
     * {@inheritdoc}
     */
    protected function addValue($key, $value, $duration)
    {
        if (isset($this->_cache[$key]) && ($this->_cache[$key][1] === 0 || $this->_cache[$key][1] > microtime(true))) {
            return false;
        }
        $this->_cache[$key] = [$value, $duration === 0 ? 0 : microtime(true) + $duration];
>>>>>>> dd3e5ec1
        return true;
    }

    /**
     * {@inheritdoc}
     */
    protected function deleteValue($key)
    {
        unset($this->_cache[$key]);
        return true;
    }

    /**
     * {@inheritdoc}
     */
    public function clear()
    {
        $this->_cache = [];
        return true;
    }
}<|MERGE_RESOLUTION|>--- conflicted
+++ resolved
@@ -73,23 +73,7 @@
      */
     protected function setValue($key, $value, $ttl)
     {
-<<<<<<< HEAD
         $this->_cache[$key] = [$value, $ttl === 0 ? 0 : microtime(true) + $ttl];
-=======
-        $this->_cache[$key] = [$value, $duration === 0 ? 0 : microtime(true) + $duration];
-        return true;
-    }
-
-    /**
-     * {@inheritdoc}
-     */
-    protected function addValue($key, $value, $duration)
-    {
-        if (isset($this->_cache[$key]) && ($this->_cache[$key][1] === 0 || $this->_cache[$key][1] > microtime(true))) {
-            return false;
-        }
-        $this->_cache[$key] = [$value, $duration === 0 ? 0 : microtime(true) + $duration];
->>>>>>> dd3e5ec1
         return true;
     }
 
