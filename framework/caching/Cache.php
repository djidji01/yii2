<?php
/**
 * @link http://www.yiiframework.com/
 * @copyright Copyright (c) 2008 Yii Software LLC
 * @license http://www.yiiframework.com/license/
 */

namespace yii\caching;

use yii\base\Component;
use yii\helpers\StringHelper;

/**
 * Cache is the base class for cache classes supporting different cache storage implementations.
 *
 * A data item can be stored in the cache by calling [[set()]] and be retrieved back
 * later (in the same or different request) by [[get()]]. In both operations,
 * a key identifying the data item is required. An expiration time and/or a [[Dependency|dependency]]
 * can also be specified when calling [[set()]]. If the data item expires or the dependency
 * changes at the time of calling [[get()]], the cache will return no data.
 *
 * A typical usage pattern of cache is like the following:
 *
 * ```php
 * $key = 'demo';
 * $data = $cache->get($key);
 * if ($data === false) {
 *     // ...generate $data here...
 *     $cache->set($key, $data, $duration, $dependency);
 * }
 * ```
 *
 * Because Cache implements the [[\ArrayAccess]] interface, it can be used like an array. For example,
 *
 * ```php
 * $cache['foo'] = 'some data';
 * echo $cache['foo'];
 * ```
 *
 * Derived classes should implement the following methods which do the actual cache storage operations:
 *
 * - [[getValue()]]: retrieve the value with a key (if any) from cache
 * - [[setValue()]]: store the value with a key into cache
 * - [[addValue()]]: store the value only if the cache does not have this key before
 * - [[deleteValue()]]: delete the value with the specified key from cache
 * - [[flushValues()]]: delete all values from cache
 *
 * For more details and usage information on Cache, see the [guide article on caching](guide:caching-overview).
 *
 * @author Qiang Xue <qiang.xue@gmail.com>
 * @since 2.0
 */
abstract class Cache extends Component implements \ArrayAccess
{
    /**
     * @var string a string prefixed to every cache key so that it is unique globally in the whole cache storage.
     * It is recommended that you set a unique cache key prefix for each application if the same cache
     * storage is being used by different applications.
     *
     * To ensure interoperability, only alphanumeric characters should be used.
     */
    public $keyPrefix;
    /**
     * @var null|array|false the functions used to serialize and unserialize cached data. Defaults to null, meaning
     * using the default PHP `serialize()` and `unserialize()` functions. If you want to use some more efficient
     * serializer (e.g. [igbinary](http://pecl.php.net/package/igbinary)), you may configure this property with
     * a two-element array. The first element specifies the serialization function, and the second the deserialization
     * function. If this property is set false, data will be directly sent to and retrieved from the underlying
     * cache component without any serialization or deserialization. You should not turn off serialization if
     * you are using [[Dependency|cache dependency]], because it relies on data serialization. Also, some
     * implementations of the cache can not correctly save and retrieve data different from a string type.
     */
    public $serializer;


    /**
     * Builds a normalized cache key from a given key.
     *
     * If the given key is a string containing alphanumeric characters only and no more than 32 characters,
     * then the key will be returned back prefixed with [[keyPrefix]]. Otherwise, a normalized key
     * is generated by serializing the given key, applying MD5 hashing, and prefixing with [[keyPrefix]].
     *
     * @param mixed $key the key to be normalized
     * @return string the generated cache key
     */
    public function buildKey($key)
    {
        if (is_string($key)) {
            $key = ctype_alnum($key) && StringHelper::byteLength($key) <= 32 ? $key : md5($key);
        } else {
            $key = md5(json_encode($key));
        }

        return $this->keyPrefix . $key;
    }

    /**
     * Retrieves a value from cache with a specified key.
     * @param mixed $key a key identifying the cached value. This can be a simple string or
     * a complex data structure consisting of factors representing the key.
     * @return mixed the value stored in cache, false if the value is not in the cache, expired,
     * or the dependency associated with the cached data has changed.
     */
    public function get($key)
    {
        $key = $this->buildKey($key);
        $value = $this->getValue($key);
        if ($value === false || $this->serializer === false) {
            return $value;
        } elseif ($this->serializer === null) {
            $value = unserialize($value);
        } else {
            $value = call_user_func($this->serializer[1], $value);
        }
        if (is_array($value) && !($value[1] instanceof Dependency && $value[1]->isChanged($this))) {
            return $value[0];
        } else {
            return false;
        }
    }

    /**
     * Checks whether a specified key exists in the cache.
     * This can be faster than getting the value from the cache if the data is big.
     * In case a cache does not support this feature natively, this method will try to simulate it
     * but has no performance improvement over getting it.
     * Note that this method does not check whether the dependency associated
     * with the cached data, if there is any, has changed. So a call to [[get]]
     * may return false while exists returns true.
     * @param mixed $key a key identifying the cached value. This can be a simple string or
     * a complex data structure consisting of factors representing the key.
     * @return bool true if a value exists in cache, false if the value is not in the cache or expired.
     */
    public function exists($key)
    {
        $key = $this->buildKey($key);
        $value = $this->getValue($key);

        return $value !== false;
    }

    /**
     * Retrieves multiple values from cache with the specified keys.
     * Some caches (such as memcache, apc) allow retrieving multiple cached values at the same time,
     * which may improve the performance. In case a cache does not support this feature natively,
     * this method will try to simulate it.
     * @param string[] $keys list of string keys identifying the cached values
     * @return array list of cached values corresponding to the specified keys. The array
     * is returned in terms of (key, value) pairs.
     * If a value is not cached or expired, the corresponding array value will be false.
     * @since 2.0.7
     */
    public function multiGet($keys)
    {
        $keyMap = [];
        foreach ($keys as $key) {
            $keyMap[$key] = $this->buildKey($key);
        }
        $values = $this->getValues(array_values($keyMap));
        $results = [];
        foreach ($keyMap as $key => $newKey) {
            $results[$key] = false;
            if (isset($values[$newKey])) {
                if ($this->serializer === false) {
                    $results[$key] = $values[$newKey];
                } else {
                    $value = $this->serializer === null ? unserialize($values[$newKey])
                        : call_user_func($this->serializer[1], $values[$newKey]);

                    if (is_array($value) && !($value[1] instanceof Dependency && $value[1]->isChanged($this))) {
                        $results[$key] = $value[0];
                    }
                }
            }
        }

        return $results;
    }

    /**
     * Stores a value identified by a key into cache.
     * If the cache already contains such a key, the existing value and
     * expiration time will be replaced with the new ones, respectively.
     *
     * @param mixed $key a key identifying the value to be cached. This can be a simple string or
     * a complex data structure consisting of factors representing the key.
     * @param mixed $value the value to be cached
     * @param int $duration the number of seconds in which the cached value will expire. 0 means never expire.
     * @param Dependency $dependency dependency of the cached item. If the dependency changes,
     * the corresponding value in the cache will be invalidated when it is fetched via [[get()]].
     * This parameter is ignored if [[serializer]] is false.
     * @return bool whether the value is successfully stored into cache
     */
    public function set($key, $value, $duration = 0, $dependency = null)
    {
        if ($dependency !== null && $this->serializer !== false) {
            $dependency->evaluateDependency($this);
        }
        if ($this->serializer === null) {
            $value = serialize([$value, $dependency]);
        } elseif ($this->serializer !== false) {
            $value = call_user_func($this->serializer[0], [$value, $dependency]);
        }
        $key = $this->buildKey($key);

        return $this->setValue($key, $value, $duration);
    }

    /**
     * Stores multiple items in cache. Each item contains a value identified by a key.
     * If the cache already contains such a key, the existing value and
     * expiration time will be replaced with the new ones, respectively.
     *
     * @param array $items the items to be cached, as key-value pairs.
     * @param int $duration default number of seconds in which the cached values will expire. 0 means never expire.
     * @param Dependency $dependency dependency of the cached items. If the dependency changes,
     * the corresponding values in the cache will be invalidated when it is fetched via [[get()]].
     * This parameter is ignored if [[serializer]] is false.
<<<<<<< HEAD
     * @return boolean whether the items are successfully stored into cache
=======
     * @return bool whether the items are successfully stored into cache
     * @deprecated This method is an alias for [[multiSet()]] and will be removed in 2.1.0.
     */
    public function mset($items, $duration = 0, $dependency = null)
    {
        return $this->multiSet($items, $duration, $dependency);
    }

    /**
     * Stores multiple items in cache. Each item contains a value identified by a key.
     * If the cache already contains such a key, the existing value and
     * expiration time will be replaced with the new ones, respectively.
     *
     * @param array $items the items to be cached, as key-value pairs.
     * @param int $duration default number of seconds in which the cached values will expire. 0 means never expire.
     * @param Dependency $dependency dependency of the cached items. If the dependency changes,
     * the corresponding values in the cache will be invalidated when it is fetched via [[get()]].
     * This parameter is ignored if [[serializer]] is false.
     * @return bool whether the items are successfully stored into cache
>>>>>>> d2800984
     * @since 2.0.7
     */
    public function multiSet($items, $duration = 0, $dependency = null)
    {
        if ($dependency !== null && $this->serializer !== false) {
            $dependency->evaluateDependency($this);
        }

        $data = [];
        foreach ($items as $key => $value) {
            if ($this->serializer === null) {
                $value = serialize([$value, $dependency]);
            } elseif ($this->serializer !== false) {
                $value = call_user_func($this->serializer[0], [$value, $dependency]);
            }

            $key = $this->buildKey($key);
            $data[$key] = $value;
        }

        return $this->setValues($data, $duration);
    }

    /**
     * Stores multiple items in cache. Each item contains a value identified by a key.
     * If the cache already contains such a key, the existing value and expiration time will be preserved.
     *
     * @param array $items the items to be cached, as key-value pairs.
     * @param int $duration default number of seconds in which the cached values will expire. 0 means never expire.
     * @param Dependency $dependency dependency of the cached items. If the dependency changes,
     * the corresponding values in the cache will be invalidated when it is fetched via [[get()]].
     * This parameter is ignored if [[serializer]] is false.
<<<<<<< HEAD
     * @return boolean whether the items are successfully stored into cache
=======
     * @return bool whether the items are successfully stored into cache
     * @deprecated This method is an alias for [[multiAdd()]] and will be removed in 2.1.0.
     */
    public function madd($items, $duration = 0, $dependency = null)
    {
        return $this->multiAdd($items, $duration, $dependency);
    }

    /**
     * Stores multiple items in cache. Each item contains a value identified by a key.
     * If the cache already contains such a key, the existing value and expiration time will be preserved.
     *
     * @param array $items the items to be cached, as key-value pairs.
     * @param int $duration default number of seconds in which the cached values will expire. 0 means never expire.
     * @param Dependency $dependency dependency of the cached items. If the dependency changes,
     * the corresponding values in the cache will be invalidated when it is fetched via [[get()]].
     * This parameter is ignored if [[serializer]] is false.
     * @return bool whether the items are successfully stored into cache
>>>>>>> d2800984
     * @since 2.0.7
     */
    public function multiAdd($items, $duration = 0, $dependency = null)
    {
        if ($dependency !== null && $this->serializer !== false) {
            $dependency->evaluateDependency($this);
        }

        $data = [];
        foreach ($items as $key => $value) {
            if ($this->serializer === null) {
                $value = serialize([$value, $dependency]);
            } elseif ($this->serializer !== false) {
                $value = call_user_func($this->serializer[0], [$value, $dependency]);
            }

            $key = $this->buildKey($key);
            $data[$key] = $value;
        }

        return $this->addValues($data, $duration);
    }

    /**
     * Stores a value identified by a key into cache if the cache does not contain this key.
     * Nothing will be done if the cache already contains the key.
     * @param mixed $key a key identifying the value to be cached. This can be a simple string or
     * a complex data structure consisting of factors representing the key.
     * @param mixed $value the value to be cached
     * @param int $duration the number of seconds in which the cached value will expire. 0 means never expire.
     * @param Dependency $dependency dependency of the cached item. If the dependency changes,
     * the corresponding value in the cache will be invalidated when it is fetched via [[get()]].
     * This parameter is ignored if [[serializer]] is false.
     * @return bool whether the value is successfully stored into cache
     */
    public function add($key, $value, $duration = 0, $dependency = null)
    {
        if ($dependency !== null && $this->serializer !== false) {
            $dependency->evaluateDependency($this);
        }
        if ($this->serializer === null) {
            $value = serialize([$value, $dependency]);
        } elseif ($this->serializer !== false) {
            $value = call_user_func($this->serializer[0], [$value, $dependency]);
        }
        $key = $this->buildKey($key);

        return $this->addValue($key, $value, $duration);
    }

    /**
     * Deletes a value with the specified key from cache
     * @param mixed $key a key identifying the value to be deleted from cache. This can be a simple string or
     * a complex data structure consisting of factors representing the key.
     * @return bool if no error happens during deletion
     */
    public function delete($key)
    {
        $key = $this->buildKey($key);

        return $this->deleteValue($key);
    }

    /**
     * Deletes all values from cache.
     * Be careful of performing this operation if the cache is shared among multiple applications.
     * @return bool whether the flush operation was successful.
     */
    public function flush()
    {
        return $this->flushValues();
    }

    /**
     * Retrieves a value from cache with a specified key.
     * This method should be implemented by child classes to retrieve the data
     * from specific cache storage.
     * @param string $key a unique key identifying the cached value
     * @return mixed|false the value stored in cache, false if the value is not in the cache or expired. Most often
     * value is a string. If you have disabled [[serializer]], it could be something else.
     */
    abstract protected function getValue($key);

    /**
     * Stores a value identified by a key in cache.
     * This method should be implemented by child classes to store the data
     * in specific cache storage.
     * @param string $key the key identifying the value to be cached
     * @param mixed $value the value to be cached. Most often it's a string. If you have disabled [[serializer]],
     * it could be something else.
     * @param int $duration the number of seconds in which the cached value will expire. 0 means never expire.
     * @return bool true if the value is successfully stored into cache, false otherwise
     */
    abstract protected function setValue($key, $value, $duration);

    /**
     * Stores a value identified by a key into cache if the cache does not contain this key.
     * This method should be implemented by child classes to store the data
     * in specific cache storage.
     * @param string $key the key identifying the value to be cached
     * @param mixed $value the value to be cached. Most often it's a string. If you have disabled [[serializer]],
     * it could be something else.
     * @param int $duration the number of seconds in which the cached value will expire. 0 means never expire.
     * @return bool true if the value is successfully stored into cache, false otherwise
     */
    abstract protected function addValue($key, $value, $duration);

    /**
     * Deletes a value with the specified key from cache
     * This method should be implemented by child classes to delete the data from actual cache storage.
     * @param string $key the key of the value to be deleted
     * @return bool if no error happens during deletion
     */
    abstract protected function deleteValue($key);

    /**
     * Deletes all values from cache.
     * Child classes may implement this method to realize the flush operation.
     * @return bool whether the flush operation was successful.
     */
    abstract protected function flushValues();

    /**
     * Retrieves multiple values from cache with the specified keys.
     * The default implementation calls [[getValue()]] multiple times to retrieve
     * the cached values one by one. If the underlying cache storage supports multiget,
     * this method should be overridden to exploit that feature.
     * @param array $keys a list of keys identifying the cached values
     * @return array a list of cached values indexed by the keys
     */
    protected function getValues($keys)
    {
        $results = [];
        foreach ($keys as $key) {
            $results[$key] = $this->getValue($key);
        }

        return $results;
    }

    /**
     * Stores multiple key-value pairs in cache.
     * The default implementation calls [[setValue()]] multiple times store values one by one. If the underlying cache
     * storage supports multi-set, this method should be overridden to exploit that feature.
     * @param array $data array where key corresponds to cache key while value is the value stored
     * @param int $duration the number of seconds in which the cached values will expire. 0 means never expire.
     * @return array array of failed keys
     */
    protected function setValues($data, $duration)
    {
        $failedKeys = [];
        foreach ($data as $key => $value) {
            if ($this->setValue($key, $value, $duration) === false) {
                $failedKeys[] = $key;
            }
        }

        return $failedKeys;
    }

    /**
     * Adds multiple key-value pairs to cache.
     * The default implementation calls [[addValue()]] multiple times add values one by one. If the underlying cache
     * storage supports multi-add, this method should be overridden to exploit that feature.
     * @param array $data array where key corresponds to cache key while value is the value stored.
     * @param int $duration the number of seconds in which the cached values will expire. 0 means never expire.
     * @return array array of failed keys
     */
    protected function addValues($data, $duration)
    {
        $failedKeys = [];
        foreach ($data as $key => $value) {
            if ($this->addValue($key, $value, $duration) === false) {
                $failedKeys[] = $key;
            }
        }

        return $failedKeys;
    }

    /**
     * Returns whether there is a cache entry with a specified key.
     * This method is required by the interface [[\ArrayAccess]].
     * @param string $key a key identifying the cached value
     * @return bool
     */
    public function offsetExists($key)
    {
        return $this->get($key) !== false;
    }

    /**
     * Retrieves the value from cache with a specified key.
     * This method is required by the interface [[\ArrayAccess]].
     * @param string $key a key identifying the cached value
     * @return mixed the value stored in cache, false if the value is not in the cache or expired.
     */
    public function offsetGet($key)
    {
        return $this->get($key);
    }

    /**
     * Stores the value identified by a key into cache.
     * If the cache already contains such a key, the existing value will be
     * replaced with the new ones. To add expiration and dependencies, use the [[set()]] method.
     * This method is required by the interface [[\ArrayAccess]].
     * @param string $key the key identifying the value to be cached
     * @param mixed $value the value to be cached
     */
    public function offsetSet($key, $value)
    {
        $this->set($key, $value);
    }

    /**
     * Deletes the value with the specified key from cache
     * This method is required by the interface [[\ArrayAccess]].
     * @param string $key the key of the value to be deleted
     */
    public function offsetUnset($key)
    {
        $this->delete($key);
    }
}<|MERGE_RESOLUTION|>--- conflicted
+++ resolved
@@ -216,29 +216,7 @@
      * @param Dependency $dependency dependency of the cached items. If the dependency changes,
      * the corresponding values in the cache will be invalidated when it is fetched via [[get()]].
      * This parameter is ignored if [[serializer]] is false.
-<<<<<<< HEAD
-     * @return boolean whether the items are successfully stored into cache
-=======
      * @return bool whether the items are successfully stored into cache
-     * @deprecated This method is an alias for [[multiSet()]] and will be removed in 2.1.0.
-     */
-    public function mset($items, $duration = 0, $dependency = null)
-    {
-        return $this->multiSet($items, $duration, $dependency);
-    }
-
-    /**
-     * Stores multiple items in cache. Each item contains a value identified by a key.
-     * If the cache already contains such a key, the existing value and
-     * expiration time will be replaced with the new ones, respectively.
-     *
-     * @param array $items the items to be cached, as key-value pairs.
-     * @param int $duration default number of seconds in which the cached values will expire. 0 means never expire.
-     * @param Dependency $dependency dependency of the cached items. If the dependency changes,
-     * the corresponding values in the cache will be invalidated when it is fetched via [[get()]].
-     * This parameter is ignored if [[serializer]] is false.
-     * @return bool whether the items are successfully stored into cache
->>>>>>> d2800984
      * @since 2.0.7
      */
     public function multiSet($items, $duration = 0, $dependency = null)
@@ -271,28 +249,7 @@
      * @param Dependency $dependency dependency of the cached items. If the dependency changes,
      * the corresponding values in the cache will be invalidated when it is fetched via [[get()]].
      * This parameter is ignored if [[serializer]] is false.
-<<<<<<< HEAD
-     * @return boolean whether the items are successfully stored into cache
-=======
      * @return bool whether the items are successfully stored into cache
-     * @deprecated This method is an alias for [[multiAdd()]] and will be removed in 2.1.0.
-     */
-    public function madd($items, $duration = 0, $dependency = null)
-    {
-        return $this->multiAdd($items, $duration, $dependency);
-    }
-
-    /**
-     * Stores multiple items in cache. Each item contains a value identified by a key.
-     * If the cache already contains such a key, the existing value and expiration time will be preserved.
-     *
-     * @param array $items the items to be cached, as key-value pairs.
-     * @param int $duration default number of seconds in which the cached values will expire. 0 means never expire.
-     * @param Dependency $dependency dependency of the cached items. If the dependency changes,
-     * the corresponding values in the cache will be invalidated when it is fetched via [[get()]].
-     * This parameter is ignored if [[serializer]] is false.
-     * @return bool whether the items are successfully stored into cache
->>>>>>> d2800984
      * @since 2.0.7
      */
     public function multiAdd($items, $duration = 0, $dependency = null)
