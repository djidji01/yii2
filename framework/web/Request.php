<?php
/**
 * @link http://www.yiiframework.com/
 * @copyright Copyright (c) 2008 Yii Software LLC
 * @license http://www.yiiframework.com/license/
 */

namespace yii\web;

use Psr\Http\Message\RequestInterface;
use Psr\Http\Message\StreamInterface;
use Psr\Http\Message\UploadedFileInterface;
use Psr\Http\Message\UriInterface;
use Yii;
use yii\base\InvalidConfigException;
use yii\di\Instance;
use yii\helpers\ArrayHelper;
use yii\helpers\Html;
use yii\http\Cookie;
use yii\http\CookieCollection;
use yii\http\FileStream;
use yii\http\MemoryStream;
use yii\http\MessageTrait;
use yii\http\UploadedFile;
use yii\http\Uri;
use yii\validators\IpValidator;

/**
 * The web Request class represents an HTTP request.
 *
 * It encapsulates the $_SERVER variable and resolves its inconsistency among different Web servers.
 * Also it provides an interface to retrieve request parameters from $_POST, $_GET, $_COOKIES and REST
 * parameters sent via other HTTP methods like PUT or DELETE.
 *
 * Request is configured as an application component in [[\yii\web\Application]] by default.
 * You can access that instance via `Yii::$app->request`.
 *
 * For more details and usage information on Request, see the [guide article on requests](guide:runtime-requests).
 *
 * @property string $absoluteUrl The currently requested absolute URL. This property is read-only.
 * @property array $acceptableContentTypes The content types ordered by the quality score. Types with the
 * highest scores will be returned first. The array keys are the content types, while the array values are the
 * corresponding quality score and other parameters as given in the header.
 * @property array $acceptableLanguages The languages ordered by the preference level. The first element
 * represents the most preferred language.
 * @property array $authCredentials That contains exactly two elements: - 0: the username sent via HTTP
 * authentication, `null` if the username is not given - 1: the password sent via HTTP authentication, `null` if
 * the password is not given. This property is read-only.
 * @property string|null $authPassword The password sent via HTTP authentication, `null` if the password is
 * not given. This property is read-only.
 * @property string|null $authUser The username sent via HTTP authentication, `null` if the username is not
 * given. This property is read-only.
 * @property string $baseUrl The relative URL for the application.
 * @property array $bodyParams The request parameters given in the request body.
 * @property string $contentType Request content-type. Null is returned if this information is not available.
 * This property is read-only.
 * @property CookieCollection $cookies The cookie collection. This property is read-only.
 * @property string $csrfToken The token used to perform CSRF validation. This property is read-only.
 * @property string $csrfTokenFromHeader The CSRF token sent via [[CSRF_HEADER]] by browser. Null is returned
 * if no such header is sent. This property is read-only.
 * @property array $eTags The entity tags. This property is read-only.
 * @property string|null $hostInfo Schema and hostname part (with port number if needed) of the request URL
 * (e.g. `http://www.yiiframework.com`), null if can't be obtained from `$_SERVER` and wasn't set. See
 * [[getHostInfo()]] for security related notes on this property.
 * @property string|null $hostName Hostname part of the request URL (e.g. `www.yiiframework.com`). This
 * property is read-only.
 * @property bool $isAjax Whether this is an AJAX (XMLHttpRequest) request. This property is read-only.
 * @property bool $isDelete Whether this is a DELETE request. This property is read-only.
 * @property bool $isFlash Whether this is an Adobe Flash or Adobe Flex request. This property is read-only.
 * @property bool $isGet Whether this is a GET request. This property is read-only.
 * @property bool $isHead Whether this is a HEAD request. This property is read-only.
 * @property bool $isOptions Whether this is a OPTIONS request. This property is read-only.
 * @property bool $isPatch Whether this is a PATCH request. This property is read-only.
 * @property bool $isPjax Whether this is a PJAX request. This property is read-only.
 * @property bool $isPost Whether this is a POST request. This property is read-only.
 * @property bool $isPut Whether this is a PUT request. This property is read-only.
 * @property bool $isSecureConnection If the request is sent via secure channel (https). This property is
 * read-only.
 * @property string $method Request method, such as GET, POST, HEAD, PUT, PATCH, DELETE. The value returned is
<<<<<<< HEAD
 * turned into upper case.
 * @property UriInterface $uri the URI instance.
 * @property mixed $requestTarget the message's request target.
=======
 * turned into upper case. This property is read-only.
 * @property string|null $origin URL origin of a CORS request, `null` if not available. This property is
 * read-only.
>>>>>>> 42704705
 * @property string $pathInfo Part of the request URL that is after the entry script and before the question
 * mark. Note, the returned path info is already URL-decoded.
 * @property int $port Port number for insecure requests.
 * @property array $queryParams The request GET parameter values.
 * @property string $queryString Part of the request URL that is after the question mark. This property is
 * read-only.
 * @property string $rawBody The request body.
 * @property string|null $referrer URL referrer, null if not available. This property is read-only.
 * @property string|null $remoteHost Remote host name, `null` if not available. This property is read-only.
 * @property string|null $remoteIP Remote IP address, `null` if not available. This property is read-only.
 * @property string $scriptFile The entry script file path.
 * @property string $scriptUrl The relative URL of the entry script.
 * @property int $securePort Port number for secure requests.
 * @property string $serverName Server name, null if not available. This property is read-only.
 * @property int|null $serverPort Server port number, null if not available. This property is read-only.
 * @property string $url The currently requested relative URL. Note that the URI returned may be URL-encoded
 * depending on the client.
 * @property array $uploadedFiles Uploaded files for this request. See [[getUploadedFiles()]] for details.
 * @property string|null $userAgent User agent, null if not available. This property is read-only.
 * @property string|null $userHost User host name, null if not available. This property is read-only.
 * @property string|null $userIP User IP address, null if not available. This property is read-only.
 *
 * @author Qiang Xue <qiang.xue@gmail.com>
 * @since 2.0
 * @SuppressWarnings(PHPMD.SuperGlobals)
 */
class Request extends \yii\base\Request implements RequestInterface
{
    use MessageTrait;

    /**
     * The name of the HTTP header for sending CSRF token.
     */
    const CSRF_HEADER = 'X-CSRF-Token';
    /**
     * The length of the CSRF token mask.
     * @deprecated 2.0.12 The mask length is now equal to the token length.
     */
    const CSRF_MASK_LENGTH = 8;

    /**
     * @var bool whether to enable CSRF (Cross-Site Request Forgery) validation. Defaults to true.
     * When CSRF validation is enabled, forms submitted to an Yii Web application must be originated
     * from the same application. If not, a 400 HTTP exception will be raised.
     *
     * Note, this feature requires that the user client accepts cookie. Also, to use this feature,
     * forms submitted via POST method must contain a hidden input whose name is specified by [[csrfParam]].
     * You may use [[\yii\helpers\Html::beginForm()]] to generate his hidden input.
     *
     * In JavaScript, you may get the values of [[csrfParam]] and [[csrfToken]] via `yii.getCsrfParam()` and
     * `yii.getCsrfToken()`, respectively. The [[\yii\web\YiiAsset]] asset must be registered.
     * You also need to include CSRF meta tags in your pages by using [[\yii\helpers\Html::csrfMetaTags()]].
     *
     * @see Controller::enableCsrfValidation
     * @see http://en.wikipedia.org/wiki/Cross-site_request_forgery
     */
    public $enableCsrfValidation = true;
    /**
     * @var string the name of the token used to prevent CSRF. Defaults to '_csrf'.
     * This property is used only when [[enableCsrfValidation]] is true.
     */
    public $csrfParam = '_csrf';
    /**
     * @var array the configuration for creating the CSRF [[Cookie|cookie]]. This property is used only when
     * both [[enableCsrfValidation]] and [[enableCsrfCookie]] are true.
     */
    public $csrfCookie = ['httpOnly' => true];
    /**
     * @var bool whether to use cookie to persist CSRF token. If false, CSRF token will be stored
     * in session under the name of [[csrfParam]]. Note that while storing CSRF tokens in session increases
     * security, it requires starting a session for every page, which will degrade your site performance.
     */
    public $enableCsrfCookie = true;
    /**
     * @var bool whether cookies should be validated to ensure they are not tampered. Defaults to true.
     */
    public $enableCookieValidation = true;
    /**
     * @var string a secret key used for cookie validation. This property must be set if [[enableCookieValidation]] is true.
     */
    public $cookieValidationKey;
    /**
     * @var string the name of the POST parameter that is used to indicate if a request is a PUT, PATCH or DELETE
     * request tunneled through POST. Defaults to '_method'.
     * @see getMethod()
     * @see getBodyParams()
     */
    public $methodParam = '_method';
    /**
     * @var array the parsers for converting the raw HTTP request body into [[bodyParams]].
     * The array keys are the request `Content-Types`, and the array values are the
     * corresponding configurations for [[Yii::createObject|creating the parser objects]].
     * A parser must implement the [[RequestParserInterface]].
     *
     * To enable parsing for JSON requests you can use the [[JsonParser]] class like in the following example:
     *
     * ```
     * [
     *     'application/json' => \yii\web\JsonParser::class,
     * ]
     * ```
     *
     * To register a parser for parsing all request types you can use `'*'` as the array key.
     * This one will be used as a fallback in case no other types match.
     *
     * @see getBodyParams()
     */
    public $parsers = [];
    /**
     * @var string name of the class to be used for uploaded file instantiation.
     * This class should implement [[UploadedFileInterface]].
     * @since 2.1.0
     */
    public $uploadedFileClass = UploadedFile::class;
    /**
     * @var array the configuration for trusted security related headers.
     *
     * An array key is an IPv4 or IPv6 IP address in CIDR notation for matching a client.
     *
     * An array value is a list of headers to trust. These will be matched against
     * [[secureHeaders]] to determine which headers are allowed to be sent by a specified host.
     * The case of the header names must be the same as specified in [[secureHeaders]].
     *
     * For example, to trust all headers listed in [[secureHeaders]] for IP addresses
     * in range `192.168.0.0-192.168.0.254` write the following:
     *
     * ```php
     * [
     *     '192.168.0.0/24',
     * ]
     * ```
     *
     * To trust just the `X-Forwarded-For` header from `10.0.0.1`, use:
     *
     * ```
     * [
     *     '10.0.0.1' => ['X-Forwarded-For']
     * ]
     * ```
     *
     * Default is to trust all headers except those listed in [[secureHeaders]] from all hosts.
     * Matches are tried in order and searching is stopped when IP matches.
     *
     * > Info: Matching is performed using [[IpValidator]].
<<<<<<< HEAD
     *   See [[IpValidator::::setRanges()|IpValidator::setRanges()]]
     *   and [[IpValidator::networks]] for advanced matching.
=======
     * See [[IpValidator::::setRanges()|IpValidator::setRanges()]]
     * and [[IpValidator::networks]] for advanced matching.
>>>>>>> 42704705
     *
     * @see $secureHeaders
     * @since 2.0.13
     */
    public $trustedHosts = [];
    /**
     * @var array lists of headers that are, by default, subject to the trusted host configuration.
     * These headers will be filtered unless explicitly allowed in [[trustedHosts]].
     * The match of header names is case-insensitive.
     * @see https://en.wikipedia.org/wiki/List_of_HTTP_header_fields
     * @see $trustedHosts
     * @since 2.0.13
     */
    public $secureHeaders = [
        'X-Forwarded-For',
        'X-Forwarded-Host',
        'X-Forwarded-Proto',
        'Front-End-Https',
        'X-Rewrite-Url',
    ];
    /**
     * @var string[] List of headers where proxies store the real client IP.
     * It's not advisable to put insecure headers here.
     * The match of header names is case-insensitive.
     * @see $trustedHosts
     * @see $secureHeaders
     * @since 2.0.13
     */
    public $ipHeaders = [
        'X-Forwarded-For',
    ];
    /**
     * @var array list of headers to check for determining whether the connection is made via HTTPS.
     * The array keys are header names and the array value is a list of header values that indicate a secure connection.
     * The match of header names and values is case-insensitive.
     * It's not advisable to put insecure headers here.
     * @see $trustedHosts
     * @see $secureHeaders
     * @since 2.0.13
     */
    public $secureProtocolHeaders = [
        'X-Forwarded-Proto' => ['https'],
        'Front-End-Https' => ['on'],
    ];

    /**
     * @var CookieCollection Collection of request cookies.
     */
    private $_cookies;
    /**
     * @var string the HTTP method of the request.
     */
    private $_method;
    /**
     * @var UriInterface the URI instance associated with request.
     */
    private $_uri;
    /**
     * @var mixed the message's request target.
     */
    private $_requestTarget;
    /**
     * @var array uploaded files.
     * @since 2.1.0
     */
    private $_uploadedFiles;


    /**
     * Resolves the current request into a route and the associated parameters.
     * @return array the first element is the route, and the second is the associated parameters.
     * @throws NotFoundHttpException if the request cannot be resolved.
     */
    public function resolve()
    {
        $result = Yii::$app->getUrlManager()->parseRequest($this);
        if ($result !== false) {
            [$route, $params] = $result;
            if ($this->_queryParams === null) {
                $_GET = $params + $_GET; // preserve numeric keys
            } else {
                $this->_queryParams = $params + $this->_queryParams;
            }

            return [$route, $this->getQueryParams()];
        }

        throw new NotFoundHttpException(Yii::t('yii', 'Page not found.'));
    }

    /**
     * Filters headers according to the [[trustedHosts]].
     * @param array $rawHeaders
     * @return array filtered headers
     * @since 2.0.13
     */
    protected function filterHeaders($rawHeaders)
    {
        // do not trust any of the [[secureHeaders]] by default
        $trustedHeaders = [];

        // check if the client is a trusted host
        if (!empty($this->trustedHosts)) {
            $validator = $this->getIpValidator();
            $ip = $this->getRemoteIP();
            foreach ($this->trustedHosts as $cidr => $headers) {
                if (!is_array($headers)) {
                    $cidr = $headers;
                    $headers = $this->secureHeaders;
                }
                $validator->setRanges($cidr);
                if ($validator->validate($ip)) {
                    $trustedHeaders = $headers;
                    break;
                }
            }
        }

        $rawHeaders = array_change_key_case($rawHeaders, CASE_LOWER);

        // filter all secure headers unless they are trusted
        foreach ($this->secureHeaders as $secureHeader) {
            if (!in_array($secureHeader, $trustedHeaders)) {
                unset($rawHeaders[strtolower($secureHeader)]);
            }
        }

        return $rawHeaders;
    }

    /**
     * Creates instance of [[IpValidator]].
     * You can override this method to adjust validator or implement different matching strategy.
     *
     * @return IpValidator
     * @since 2.0.13
     */
    protected function getIpValidator()
    {
        return new IpValidator();
    }

    /**
     * Returns default message's headers, which should be present once [[headerCollection]] is instantiated.
     * @return string[][] an associative array of the message's headers.
     */
    protected function defaultHeaders()
    {
        if (function_exists('getallheaders')) {
            $headers = getallheaders();
        } elseif (function_exists('http_get_request_headers')) {
            $headers = http_get_request_headers();
        } else {
            $headers = [];
            foreach ($_SERVER as $name => $value) {
                if (strncmp($name, 'HTTP_', 5) === 0) {
                    $name = str_replace(' ', '-', ucwords(strtolower(str_replace('_', ' ', substr($name, 5)))));
                    $headers[$name] = $value;
                }
            }
        }

        return $this->filterHeaders($headers);
    }

    /**
     * {@inheritdoc}
     * @since 2.1.0
     */
    public function getRequestTarget()
    {
        if ($this->_requestTarget === null) {
            $this->_requestTarget = $this->getUri()->__toString();
        }
        return $this->_requestTarget;
    }

    /**
     * Specifies the message's request target
     * @param mixed $requestTarget the message's request target.
     * @since 2.1.0
     */
    public function setRequestTarget($requestTarget)
    {
        $this->_requestTarget = $requestTarget;
    }

    /**
     * {@inheritdoc}
     * @since 2.1.0
     */
    public function withRequestTarget($requestTarget)
    {
        if ($this->getRequestTarget() === $requestTarget) {
            return $this;
        }

        $newInstance = clone $this;
        $newInstance->setRequestTarget($requestTarget);
        return $newInstance;
    }

    /**
     * {@inheritdoc}
     */
    public function getMethod()
    {
        if ($this->_method === null) {
            if (isset($_POST[$this->methodParam])) {
                $this->_method = $_POST[$this->methodParam];
            } elseif ($this->hasHeader('x-http-method-override')) {
                $this->_method = $this->getHeaderLine('x-http-method-override');
            } elseif (isset($_SERVER['REQUEST_METHOD'])) {
                $this->_method = $_SERVER['REQUEST_METHOD'];
            } else {
                $this->_method = 'GET';
            }
        }
        return $this->_method;
    }

    /**
     * Specifies request HTTP method.
     * @param string $method case-sensitive HTTP method.
     * @since 2.1.0
     */
    public function setMethod($method)
    {
        $this->_method =  $method;
    }

    /**
     * {@inheritdoc}
     * @since 2.1.0
     */
    public function withMethod($method)
    {
        if ($this->getMethod() === $method) {
            return $this;
        }

        $newInstance = clone $this;
        $newInstance->setMethod($method);
        return $newInstance;
    }

    /**
     * {@inheritdoc}
     * @since 2.1.0
     */
    public function getUri()
    {
        if (!$this->_uri instanceof UriInterface) {
            if ($this->_uri === null) {
                $uri = new Uri(['string' => $this->getAbsoluteUrl()]);
            } elseif ($this->_uri instanceof \Closure) {
                $uri = call_user_func($this->_uri, $this);
            } else {
                $uri = $this->_uri;
            }

            $this->_uri = Instance::ensure($uri, UriInterface::class);
        }
        return $this->_uri;
    }

    /**
     * Specifies the URI instance.
     * @param UriInterface|\Closure|array $uri URI instance or its DI compatible configuration.
     * @since 2.1.0
     */
    public function setUri($uri)
    {
        $this->_uri = $uri;
    }

    /**
     * {@inheritdoc}
     * @since 2.1.0
     */
    public function withUri(UriInterface $uri, $preserveHost = false)
    {
        if ($this->getUri() === $uri) {
            return $this;
        }

        $newInstance = clone $this;

        $newInstance->setUri($uri);
        if (!$preserveHost) {
            return $newInstance->withHeader('host', $uri->getHost());
        }
        return $newInstance;
    }

    /**
     * Returns whether this is a GET request.
     * @return bool whether this is a GET request.
     */
    public function getIsGet()
    {
        return $this->getMethod() === 'GET';
    }

    /**
     * Returns whether this is an OPTIONS request.
     * @return bool whether this is a OPTIONS request.
     */
    public function getIsOptions()
    {
        return $this->getMethod() === 'OPTIONS';
    }

    /**
     * Returns whether this is a HEAD request.
     * @return bool whether this is a HEAD request.
     */
    public function getIsHead()
    {
        return $this->getMethod() === 'HEAD';
    }

    /**
     * Returns whether this is a POST request.
     * @return bool whether this is a POST request.
     */
    public function getIsPost()
    {
        return $this->getMethod() === 'POST';
    }

    /**
     * Returns whether this is a DELETE request.
     * @return bool whether this is a DELETE request.
     */
    public function getIsDelete()
    {
        return $this->getMethod() === 'DELETE';
    }

    /**
     * Returns whether this is a PUT request.
     * @return bool whether this is a PUT request.
     */
    public function getIsPut()
    {
        return $this->getMethod() === 'PUT';
    }

    /**
     * Returns whether this is a PATCH request.
     * @return bool whether this is a PATCH request.
     */
    public function getIsPatch()
    {
        return $this->getMethod() === 'PATCH';
    }

    /**
     * Returns whether this is an AJAX (XMLHttpRequest) request.
     *
     * Note that jQuery doesn't set the header in case of cross domain
     * requests: https://stackoverflow.com/questions/8163703/cross-domain-ajax-doesnt-send-x-requested-with-header
     *
     * @return bool whether this is an AJAX (XMLHttpRequest) request.
     */
    public function getIsAjax()
    {
        return $this->getHeaderLine('x-requested-with') === 'XMLHttpRequest';
    }

    /**
     * Returns whether this is a PJAX request
     * @return bool whether this is a PJAX request
     */
    public function getIsPjax()
    {
        return $this->getIsAjax() && $this->hasHeader('x-pjax');
    }

    /**
     * Returns whether this is an Adobe Flash or Flex request.
     * @return bool whether this is an Adobe Flash or Adobe Flex request.
     */
    public function getIsFlash()
    {
        $userAgent = $this->getUserAgent();
        if ($userAgent === null) {
            return false;
        }
        return (stripos($userAgent, 'Shockwave') !== false || stripos($userAgent, 'Flash') !== false);
    }

    /**
     * Returns default message body to be used in case it is not explicitly set.
     * @return StreamInterface default body instance.
     */
    protected function defaultBody()
    {
        return new FileStream([
            'filename' => 'php://input',
            'mode' => 'r',
        ]);
    }

    /**
     * Returns the raw HTTP request body.
     * @return string the request body
     */
    public function getRawBody()
    {
        return $this->getBody()->__toString();
    }

    /**
     * Sets the raw HTTP request body, this method is mainly used by test scripts to simulate raw HTTP requests.
     * @param string $rawBody the request body
     */
    public function setRawBody($rawBody)
    {
        $body = new MemoryStream();
        $body->write($rawBody);
        $this->setBody($body);
    }

    private $_bodyParams;

    /**
     * Returns the request parameters given in the request body.
     *
     * Request parameters are determined using the parsers configured in [[parsers]] property.
     * If no parsers are configured for the current [[contentType]] it uses the PHP function `mb_parse_str()`
     * to parse the [[rawBody|request body]].
     *
     * Since 2.1.0 body params also include result of [[getUploadedFiles()]].
     *
     * @return array the request parameters given in the request body.
     * @throws InvalidConfigException if a registered parser does not implement the [[RequestParserInterface]].
     * @throws UnsupportedMediaTypeHttpException if unable to parse raw body.
     * @see getMethod()
     * @see getBodyParam()
     * @see setBodyParams()
     */
    public function getBodyParams()
    {
        if ($this->_bodyParams === null) {
            if (isset($_POST[$this->methodParam])) {
                $this->_bodyParams = $_POST;
                unset($this->_bodyParams[$this->methodParam]);
                return $this->_bodyParams;
            }

            $contentType = $this->getContentType();
            if (($pos = strpos($contentType, ';')) !== false) {
                // e.g. text/html; charset=UTF-8
                $contentType = trim(substr($contentType, 0, $pos));
            }

            if (isset($this->parsers[$contentType])) {
                $parser = Yii::createObject($this->parsers[$contentType]);
                if (!($parser instanceof RequestParserInterface)) {
                    throw new InvalidConfigException("The '$contentType' request parser is invalid. It must implement the yii\\web\\RequestParserInterface.");
                }
                $this->_bodyParams = $parser->parse($this);
            } elseif (isset($this->parsers['*'])) {
                $parser = Yii::createObject($this->parsers['*']);
                if (!($parser instanceof RequestParserInterface)) {
                    throw new InvalidConfigException('The fallback request parser is invalid. It must implement the yii\\web\\RequestParserInterface.');
                }
                $this->_bodyParams = $parser->parse($this);
            } elseif ($this->getMethod() === 'POST') {
                if ($contentType !== 'application/x-www-form-urlencoded' && $contentType !== 'multipart/form-data') {
                    throw new UnsupportedMediaTypeHttpException();
                }
                // PHP has already parsed the body so we have all params in $_POST
                $this->_bodyParams = $_POST;

                if ($contentType === 'multipart/form-data') {
                    $this->_bodyParams = ArrayHelper::merge($this->_bodyParams, $this->getUploadedFiles());
                }
            } else {
                if ($contentType !== 'application/x-www-form-urlencoded') {
                    throw new UnsupportedMediaTypeHttpException();
                }
                $this->_bodyParams = [];
                mb_parse_str($this->getBody()->__toString(), $this->_bodyParams);
            }
        }

        return $this->_bodyParams;
    }

    /**
     * Sets the request body parameters.
     * @param array $values the request body parameters (name-value pairs)
     * @see getBodyParam()
     * @see getBodyParams()
     */
    public function setBodyParams($values)
    {
        $this->_bodyParams = $values;
    }

    /**
     * Returns the named request body parameter value.
     * If the parameter does not exist, the second parameter passed to this method will be returned.
     * @param string $name the parameter name
     * @param mixed $defaultValue the default parameter value if the parameter does not exist.
     * @return mixed the parameter value
     * @see getBodyParams()
     * @see setBodyParams()
     */
    public function getBodyParam($name, $defaultValue = null)
    {
        $params = $this->getBodyParams();

        return isset($params[$name]) ? $params[$name] : $defaultValue;
    }

    /**
     * Returns POST parameter with a given name. If name isn't specified, returns an array of all POST parameters.
     *
     * @param string $name the parameter name
     * @param mixed $defaultValue the default parameter value if the parameter does not exist.
     * @return array|mixed
     */
    public function post($name = null, $defaultValue = null)
    {
        if ($name === null) {
            return $this->getBodyParams();
        }

        return $this->getBodyParam($name, $defaultValue);
    }

    private $_queryParams;

    /**
     * Returns the request parameters given in the [[queryString]].
     *
     * This method will return the contents of `$_GET` if params where not explicitly set.
     * @return array the request GET parameter values.
     * @see setQueryParams()
     */
    public function getQueryParams()
    {
        if ($this->_queryParams === null) {
            return $_GET;
        }

        return $this->_queryParams;
    }

    /**
     * Sets the request [[queryString]] parameters.
     * @param array $values the request query parameters (name-value pairs)
     * @see getQueryParam()
     * @see getQueryParams()
     */
    public function setQueryParams($values)
    {
        $this->_queryParams = $values;
    }

    /**
     * Returns GET parameter with a given name. If name isn't specified, returns an array of all GET parameters.
     *
     * @param string $name the parameter name
     * @param mixed $defaultValue the default parameter value if the parameter does not exist.
     * @return array|mixed
     */
    public function get($name = null, $defaultValue = null)
    {
        if ($name === null) {
            return $this->getQueryParams();
        }

        return $this->getQueryParam($name, $defaultValue);
    }

    /**
     * Returns the named GET parameter value.
     * If the GET parameter does not exist, the second parameter passed to this method will be returned.
     * @param string $name the GET parameter name.
     * @param mixed $defaultValue the default parameter value if the GET parameter does not exist.
     * @return mixed the GET parameter value
     * @see getBodyParam()
     */
    public function getQueryParam($name, $defaultValue = null)
    {
        $params = $this->getQueryParams();

        return isset($params[$name]) ? $params[$name] : $defaultValue;
    }

    private $_hostInfo;
    private $_hostName;

    /**
     * Returns the schema and host part of the current request URL.
     *
     * The returned URL does not have an ending slash.
     *
     * By default this value is based on the user request information. This method will
     * return the value of `$_SERVER['HTTP_HOST']` if it is available or `$_SERVER['SERVER_NAME']` if not.
     * You may want to check out the [PHP documentation](http://php.net/manual/en/reserved.variables.server.php)
     * for more information on these variables.
     *
     * You may explicitly specify it by setting the [[setHostInfo()|hostInfo]] property.
     *
     * > Warning: Dependent on the server configuration this information may not be
     * > reliable and [may be faked by the user sending the HTTP request](https://www.acunetix.com/vulnerabilities/web/host-header-attack).
     * > If the webserver is configured to serve the same site independent of the value of
     * > the `Host` header, this value is not reliable. In such situations you should either
     * > fix your webserver configuration or explicitly set the value by setting the [[setHostInfo()|hostInfo]] property.
     * > If you don't have access to the server configuration, you can setup [[\yii\filters\HostControl]] filter at
     * > application level in order to protect against such kind of attack.
     *
     * @property string|null schema and hostname part (with port number if needed) of the request URL
     * (e.g. `http://www.yiiframework.com`), null if can't be obtained from `$_SERVER` and wasn't set.
     * See [[getHostInfo()]] for security related notes on this property.
     * @return string|null schema and hostname part (with port number if needed) of the request URL
     * (e.g. `http://www.yiiframework.com`), null if can't be obtained from `$_SERVER` and wasn't set.
     * @see setHostInfo()
     */
    public function getHostInfo()
    {
        if ($this->_hostInfo === null) {
            $secure = $this->getIsSecureConnection();
            $http = $secure ? 'https' : 'http';
            if ($this->hasHeader('Host')) {
                $this->_hostInfo = $http . '://' . $this->getHeaderLine('Host');
            } elseif (isset($_SERVER['SERVER_NAME'])) {
                $this->_hostInfo = $http . '://' . $_SERVER['SERVER_NAME'];
                $port = $secure ? $this->getSecurePort() : $this->getPort();
                if (($port !== 80 && !$secure) || ($port !== 443 && $secure)) {
                    $this->_hostInfo .= ':' . $port;
                }
            }
        }

        return $this->_hostInfo;
    }

    /**
     * Sets the schema and host part of the application URL.
     * This setter is provided in case the schema and hostname cannot be determined
     * on certain Web servers.
     * @param string|null $value the schema and host part of the application URL. The trailing slashes will be removed.
     * @see getHostInfo() for security related notes on this property.
     */
    public function setHostInfo($value)
    {
        $this->_hostName = null;
        $this->_hostInfo = $value === null ? null : rtrim($value, '/');
    }

    /**
     * Returns the host part of the current request URL.
     * Value is calculated from current [[getHostInfo()|hostInfo]] property.
     *
     * > Warning: The content of this value may not be reliable, dependent on the server
     * > configuration. Please refer to [[getHostInfo()]] for more information.
     *
     * @return string|null hostname part of the request URL (e.g. `www.yiiframework.com`)
     * @see getHostInfo()
     * @since 2.0.10
     */
    public function getHostName()
    {
        if ($this->_hostName === null) {
            $this->_hostName = parse_url($this->getHostInfo(), PHP_URL_HOST);
        }

        return $this->_hostName;
    }

    private $_baseUrl;

    /**
     * Returns the relative URL for the application.
     * This is similar to [[scriptUrl]] except that it does not include the script file name,
     * and the ending slashes are removed.
     * @return string the relative URL for the application
     * @see setScriptUrl()
     */
    public function getBaseUrl()
    {
        if ($this->_baseUrl === null) {
            $this->_baseUrl = rtrim(dirname($this->getScriptUrl()), '\\/');
        }

        return $this->_baseUrl;
    }

    /**
     * Sets the relative URL for the application.
     * By default the URL is determined based on the entry script URL.
     * This setter is provided in case you want to change this behavior.
     * @param string $value the relative URL for the application
     */
    public function setBaseUrl($value)
    {
        $this->_baseUrl = $value;
    }

    private $_scriptUrl;

    /**
     * Returns the relative URL of the entry script.
     * The implementation of this method referenced Zend_Controller_Request_Http in Zend Framework.
     * @return string the relative URL of the entry script.
     * @throws InvalidConfigException if unable to determine the entry script URL
     */
    public function getScriptUrl()
    {
        if ($this->_scriptUrl === null) {
            $scriptFile = $this->getScriptFile();
            $scriptName = basename($scriptFile);
            if (isset($_SERVER['SCRIPT_NAME']) && basename($_SERVER['SCRIPT_NAME']) === $scriptName) {
                $this->_scriptUrl = $_SERVER['SCRIPT_NAME'];
            } elseif (isset($_SERVER['PHP_SELF']) && basename($_SERVER['PHP_SELF']) === $scriptName) {
                $this->_scriptUrl = $_SERVER['PHP_SELF'];
            } elseif (isset($_SERVER['ORIG_SCRIPT_NAME']) && basename($_SERVER['ORIG_SCRIPT_NAME']) === $scriptName) {
                $this->_scriptUrl = $_SERVER['ORIG_SCRIPT_NAME'];
            } elseif (isset($_SERVER['PHP_SELF']) && ($pos = strpos($_SERVER['PHP_SELF'], '/' . $scriptName)) !== false) {
                $this->_scriptUrl = substr($_SERVER['SCRIPT_NAME'], 0, $pos) . '/' . $scriptName;
            } elseif (!empty($_SERVER['DOCUMENT_ROOT']) && strpos($scriptFile, $_SERVER['DOCUMENT_ROOT']) === 0) {
                $this->_scriptUrl = str_replace('\\', '/', str_replace($_SERVER['DOCUMENT_ROOT'], '', $scriptFile));
            } else {
                throw new InvalidConfigException('Unable to determine the entry script URL.');
            }
        }

        return $this->_scriptUrl;
    }

    /**
     * Sets the relative URL for the application entry script.
     * This setter is provided in case the entry script URL cannot be determined
     * on certain Web servers.
     * @param string $value the relative URL for the application entry script.
     */
    public function setScriptUrl($value)
    {
        $this->_scriptUrl = $value === null ? null : '/' . trim($value, '/');
    }

    private $_scriptFile;

    /**
     * Returns the entry script file path.
     * The default implementation will simply return `$_SERVER['SCRIPT_FILENAME']`.
     * @return string the entry script file path
     * @throws InvalidConfigException
     */
    public function getScriptFile()
    {
        if (isset($this->_scriptFile)) {
            return $this->_scriptFile;
        }

        if (isset($_SERVER['SCRIPT_FILENAME'])) {
            return $_SERVER['SCRIPT_FILENAME'];
        }

        throw new InvalidConfigException('Unable to determine the entry script file path.');
    }

    /**
     * Sets the entry script file path.
     * The entry script file path normally can be obtained from `$_SERVER['SCRIPT_FILENAME']`.
     * If your server configuration does not return the correct value, you may configure
     * this property to make it right.
     * @param string $value the entry script file path.
     */
    public function setScriptFile($value)
    {
        $this->_scriptFile = $value;
    }

    private $_pathInfo;

    /**
     * Returns the path info of the currently requested URL.
     * A path info refers to the part that is after the entry script and before the question mark (query string).
     * The starting and ending slashes are both removed.
     * @return string part of the request URL that is after the entry script and before the question mark.
     * Note, the returned path info is already URL-decoded.
     * @throws InvalidConfigException if the path info cannot be determined due to unexpected server configuration
     */
    public function getPathInfo()
    {
        if ($this->_pathInfo === null) {
            $this->_pathInfo = $this->resolvePathInfo();
        }

        return $this->_pathInfo;
    }

    /**
     * Sets the path info of the current request.
     * This method is mainly provided for testing purpose.
     * @param string $value the path info of the current request
     */
    public function setPathInfo($value)
    {
        $this->_pathInfo = $value === null ? null : ltrim($value, '/');
    }

    /**
     * Resolves the path info part of the currently requested URL.
     * A path info refers to the part that is after the entry script and before the question mark (query string).
     * The starting slashes are both removed (ending slashes will be kept).
     * @return string part of the request URL that is after the entry script and before the question mark.
     * Note, the returned path info is decoded.
     * @throws InvalidConfigException if the path info cannot be determined due to unexpected server configuration
     */
    protected function resolvePathInfo()
    {
        $pathInfo = $this->getUrl();

        if (($pos = strpos($pathInfo, '?')) !== false) {
            $pathInfo = substr($pathInfo, 0, $pos);
        }

        $pathInfo = urldecode($pathInfo);

        // try to encode in UTF8 if not so
        // http://w3.org/International/questions/qa-forms-utf-8.html
        if (!preg_match('%^(?:
            [\x09\x0A\x0D\x20-\x7E]              # ASCII
            | [\xC2-\xDF][\x80-\xBF]             # non-overlong 2-byte
            | \xE0[\xA0-\xBF][\x80-\xBF]         # excluding overlongs
            | [\xE1-\xEC\xEE\xEF][\x80-\xBF]{2}  # straight 3-byte
            | \xED[\x80-\x9F][\x80-\xBF]         # excluding surrogates
            | \xF0[\x90-\xBF][\x80-\xBF]{2}      # planes 1-3
            | [\xF1-\xF3][\x80-\xBF]{3}          # planes 4-15
            | \xF4[\x80-\x8F][\x80-\xBF]{2}      # plane 16
            )*$%xs', $pathInfo)
        ) {
            $pathInfo = utf8_encode($pathInfo);
        }

        $scriptUrl = $this->getScriptUrl();
        $baseUrl = $this->getBaseUrl();
        if (strpos($pathInfo, $scriptUrl) === 0) {
            $pathInfo = substr($pathInfo, strlen($scriptUrl));
        } elseif ($baseUrl === '' || strpos($pathInfo, $baseUrl) === 0) {
            $pathInfo = substr($pathInfo, strlen($baseUrl));
        } elseif (isset($_SERVER['PHP_SELF']) && strpos($_SERVER['PHP_SELF'], $scriptUrl) === 0) {
            $pathInfo = substr($_SERVER['PHP_SELF'], strlen($scriptUrl));
        } else {
            throw new InvalidConfigException('Unable to determine the path info of the current request.');
        }

        if (substr($pathInfo, 0, 1) === '/') {
            $pathInfo = substr($pathInfo, 1);
        }

        return (string) $pathInfo;
    }

    /**
     * Returns the currently requested absolute URL.
     * This is a shortcut to the concatenation of [[hostInfo]] and [[url]].
     * @return string the currently requested absolute URL.
     */
    public function getAbsoluteUrl()
    {
        return $this->getHostInfo() . $this->getUrl();
    }

    private $_url;

    /**
     * Returns the currently requested relative URL.
     * This refers to the portion of the URL that is after the [[hostInfo]] part.
     * It includes the [[queryString]] part if any.
     * @return string the currently requested relative URL. Note that the URI returned may be URL-encoded depending on the client.
     * @throws InvalidConfigException if the URL cannot be determined due to unusual server configuration
     */
    public function getUrl()
    {
        if ($this->_url === null) {
            $this->_url = $this->resolveRequestUri();
        }

        return $this->_url;
    }

    /**
     * Sets the currently requested relative URL.
     * The URI must refer to the portion that is after [[hostInfo]].
     * Note that the URI should be URL-encoded.
     * @param string $value the request URI to be set
     */
    public function setUrl($value)
    {
        $this->_url = $value;
    }

    /**
     * Resolves the request URI portion for the currently requested URL.
     * This refers to the portion that is after the [[hostInfo]] part. It includes the [[queryString]] part if any.
     * The implementation of this method referenced Zend_Controller_Request_Http in Zend Framework.
     * @return string|bool the request URI portion for the currently requested URL.
     * Note that the URI returned may be URL-encoded depending on the client.
     * @throws InvalidConfigException if the request URI cannot be determined due to unusual server configuration
     */
    protected function resolveRequestUri()
    {
        if ($this->hasHeader('x-rewrite-url')) { // IIS
            $requestUri = $this->getHeaderLine('x-rewrite-url');
        } elseif (isset($_SERVER['REQUEST_URI'])) {
            $requestUri = $_SERVER['REQUEST_URI'];
            if ($requestUri !== '' && $requestUri[0] !== '/') {
                $requestUri = preg_replace('/^(http|https):\/\/[^\/]+/i', '', $requestUri);
            }
        } elseif (isset($_SERVER['ORIG_PATH_INFO'])) { // IIS 5.0 CGI
            $requestUri = $_SERVER['ORIG_PATH_INFO'];
            if (!empty($_SERVER['QUERY_STRING'])) {
                $requestUri .= '?' . $_SERVER['QUERY_STRING'];
            }
        } else {
            throw new InvalidConfigException('Unable to determine the request URI.');
        }

        return $requestUri;
    }

    /**
     * Returns part of the request URL that is after the question mark.
     * @return string part of the request URL that is after the question mark
     */
    public function getQueryString()
    {
        return isset($_SERVER['QUERY_STRING']) ? $_SERVER['QUERY_STRING'] : '';
    }

    /**
     * Return if the request is sent via secure channel (https).
     * @return bool if the request is sent via secure channel (https)
     */
    public function getIsSecureConnection()
    {
        if (isset($_SERVER['HTTPS']) && (strcasecmp($_SERVER['HTTPS'], 'on') === 0 || $_SERVER['HTTPS'] == 1)) {
            return true;
        }
        foreach ($this->secureProtocolHeaders as $header => $values) {
            if ($this->hasHeader($header)) {
                foreach ($values as $value) {
                    if (strcasecmp($this->getHeaderLine($header), $value) === 0) {
                        return true;
                    }
                }
            }
        }

        return false;
    }

    /**
     * Returns the server name.
     * @return string server name, null if not available
     */
    public function getServerName()
    {
        return isset($_SERVER['SERVER_NAME']) ? $_SERVER['SERVER_NAME'] : null;
    }

    /**
     * Returns the server port number.
     * @return int|null server port number, null if not available
     */
    public function getServerPort()
    {
        return isset($_SERVER['SERVER_PORT']) ? (int) $_SERVER['SERVER_PORT'] : null;
    }

    /**
     * Returns the URL referrer.
     * @return string|null URL referrer, null if not available
     */
    public function getReferrer()
    {
        if (!$this->hasHeader('Referer')) {
            return null;
        }
        return $this->getHeaderLine('Referer');
    }

    /**
     * Returns the URL origin of a CORS request.
     *
     * The return value is taken from the `Origin` [[getHeaders()|header]] sent by the browser.
     *
     * Note that the origin request header indicates where a fetch originates from.
     * It doesn't include any path information, but only the server name.
     * It is sent with a CORS requests, as well as with POST requests.
     * It is similar to the referer header, but, unlike this header, it doesn't disclose the whole path.
     * Please refer to <https://developer.mozilla.org/en-US/docs/Web/HTTP/Headers/Origin> for more information.
     *
     * @return string|null URL origin of a CORS request, `null` if not available.
     * @see getHeaders()
     * @since 2.0.13
     */
    public function getOrigin()
    {
        return $this->getHeaderLine('origin');
    }

    /**
     * Returns the user agent.
     * @return string|null user agent, null if not available
     */
    public function getUserAgent()
    {
        if (!$this->hasHeader('User-Agent')) {
            return null;
        }
        return $this->getHeaderLine('User-Agent');
    }

    /**
     * Returns the user IP address.
     * The IP is determined using headers and / or `$_SERVER` variables.
     * @return string|null user IP address, null if not available
     */
    public function getUserIP()
    {
        foreach ($this->ipHeaders as $ipHeader) {
            if ($this->hasHeader($ipHeader)) {
                return trim(explode(',', $this->getHeaderLine($ipHeader))[0]);
            }
        }

        return $this->getRemoteIP();
    }

    /**
     * Returns the user host name.
     * The HOST is determined using headers and / or `$_SERVER` variables.
     * @return string|null user host name, null if not available
     */
    public function getUserHost()
    {
        foreach ($this->ipHeaders as $ipHeader) {
            if ($this->hasHeader($ipHeader)) {
                return gethostbyaddr(trim(explode(',', $this->getHeaderLine($ipHeader))[0]));
            }
        }

        return $this->getRemoteHost();
    }

    /**
     * Returns the IP on the other end of this connection.
     * This is always the next hop, any headers are ignored.
     * @return string|null remote IP address, `null` if not available.
     * @since 2.0.13
     */
    public function getRemoteIP()
    {
        return isset($_SERVER['REMOTE_ADDR']) ? $_SERVER['REMOTE_ADDR'] : null;
    }

    /**
     * Returns the host name of the other end of this connection.
     * This is always the next hop, any headers are ignored.
     * @return string|null remote host name, `null` if not available
     * @see getUserHost()
     * @see getRemoteIP()
     * @since 2.0.13
     */
    public function getRemoteHost()
    {
        return isset($_SERVER['REMOTE_HOST']) ? $_SERVER['REMOTE_HOST'] : null;
    }

    /**
     * @return string|null the username sent via HTTP authentication, `null` if the username is not given
     * @see getAuthCredentials() to get both username and password in one call
     */
    public function getAuthUser()
    {
        return $this->getAuthCredentials()[0];
    }

    /**
     * @return string|null the password sent via HTTP authentication, `null` if the password is not given
     * @see getAuthCredentials() to get both username and password in one call
     */
    public function getAuthPassword()
    {
        return $this->getAuthCredentials()[1];
    }

    /**
     * @return array that contains exactly two elements:
     * - 0: the username sent via HTTP authentication, `null` if the username is not given
     * - 1: the password sent via HTTP authentication, `null` if the password is not given
     * @see getAuthUser() to get only username
     * @see getAuthPassword() to get only password
     * @since 2.0.13
     */
    public function getAuthCredentials()
    {
        $username = isset($_SERVER['PHP_AUTH_USER']) ? $_SERVER['PHP_AUTH_USER'] : null;
        $password = isset($_SERVER['PHP_AUTH_PW']) ? $_SERVER['PHP_AUTH_PW'] : null;
        if ($username !== null || $password !== null) {
            return [$username, $password];
        }

        /*
         * Apache with php-cgi does not pass HTTP Basic authentication to PHP by default.
         * To make it work, add the following line to to your .htaccess file:
         *
         * RewriteRule .* - [E=HTTP_AUTHORIZATION:%{HTTP:Authorization}]
         */
        $auth_token = $this->getHeaders()->get('HTTP_AUTHORIZATION') ?: $this->getHeaders()->get('REDIRECT_HTTP_AUTHORIZATION');
        if ($auth_token !== null && strpos(strtolower($auth_token), 'basic') === 0) {
            $parts = array_map(function ($value) {
                return strlen($value) === 0 ? null : $value;
            }, explode(':', base64_decode(mb_substr($auth_token, 6)), 2));

            if (count($parts) < 2) {
                return [$parts[0], null];
            }

            return $parts;
        }

        return [null, null];
    }

    private $_port;

    /**
     * Returns the port to use for insecure requests.
     * Defaults to 80, or the port specified by the server if the current
     * request is insecure.
     * @return int port number for insecure requests.
     * @see setPort()
     */
    public function getPort()
    {
        if ($this->_port === null) {
            $this->_port = !$this->getIsSecureConnection() && isset($_SERVER['SERVER_PORT']) ? (int) $_SERVER['SERVER_PORT'] : 80;
        }

        return $this->_port;
    }

    /**
     * Sets the port to use for insecure requests.
     * This setter is provided in case a custom port is necessary for certain
     * server configurations.
     * @param int $value port number.
     */
    public function setPort($value)
    {
        if ($value != $this->_port) {
            $this->_port = (int) $value;
            $this->_hostInfo = null;
        }
    }

    private $_securePort;

    /**
     * Returns the port to use for secure requests.
     * Defaults to 443, or the port specified by the server if the current
     * request is secure.
     * @return int port number for secure requests.
     * @see setSecurePort()
     */
    public function getSecurePort()
    {
        if ($this->_securePort === null) {
            $this->_securePort = $this->getIsSecureConnection() && isset($_SERVER['SERVER_PORT']) ? (int) $_SERVER['SERVER_PORT'] : 443;
        }

        return $this->_securePort;
    }

    /**
     * Sets the port to use for secure requests.
     * This setter is provided in case a custom port is necessary for certain
     * server configurations.
     * @param int $value port number.
     */
    public function setSecurePort($value)
    {
        if ($value != $this->_securePort) {
            $this->_securePort = (int) $value;
            $this->_hostInfo = null;
        }
    }

    private $_contentTypes;

    /**
     * Returns the content types acceptable by the end user.
     *
     * This is determined by the `Accept` HTTP header. For example,
     *
     * ```php
     * $_SERVER['HTTP_ACCEPT'] = 'text/plain; q=0.5, application/json; version=1.0, application/xml; version=2.0;';
     * $types = $request->getAcceptableContentTypes();
     * print_r($types);
     * // displays:
     * // [
     * //     'application/json' => ['q' => 1, 'version' => '1.0'],
     * //      'application/xml' => ['q' => 1, 'version' => '2.0'],
     * //           'text/plain' => ['q' => 0.5],
     * // ]
     * ```
     *
     * @return array the content types ordered by the quality score. Types with the highest scores
     * will be returned first. The array keys are the content types, while the array values
     * are the corresponding quality score and other parameters as given in the header.
     */
    public function getAcceptableContentTypes()
    {
        if ($this->_contentTypes === null) {
            if ($this->hasHeader('Accept')) {
                $this->_contentTypes = $this->parseAcceptHeader($this->getHeaderLine('Accept'));
            } else {
                $this->_contentTypes = [];
            }
        }

        return $this->_contentTypes;
    }

    /**
     * Sets the acceptable content types.
     * Please refer to [[getAcceptableContentTypes()]] on the format of the parameter.
     * @param array $value the content types that are acceptable by the end user. They should
     * be ordered by the preference level.
     * @see getAcceptableContentTypes()
     * @see parseAcceptHeader()
     */
    public function setAcceptableContentTypes($value)
    {
        $this->_contentTypes = $value;
    }

    /**
     * Returns request content-type
     * The Content-Type header field indicates the MIME type of the data
     * contained in [[getBody()]] or, in the case of the HEAD method, the
     * media type that would have been sent had the request been a GET.
     * For the MIME-types the user expects in response, see [[acceptableContentTypes]].
     * @return string request content-type. Empty string is returned if this information is not available.
     * @link https://tools.ietf.org/html/rfc2616#section-14.17
     * HTTP 1.1 header field definitions
     */
    public function getContentType()
    {
        return $this->getHeaderLine('Content-Type');
    }

    private $_languages;

    /**
     * Returns the languages acceptable by the end user.
     * This is determined by the `Accept-Language` HTTP header.
     * @return array the languages ordered by the preference level. The first element
     * represents the most preferred language.
     */
    public function getAcceptableLanguages()
    {
        if ($this->_languages === null) {
            if ($this->hasHeader('Accept-Language')) {
                $this->_languages = array_keys($this->parseAcceptHeader($this->getHeaderLine('Accept-Language')));
            } else {
                $this->_languages = [];
            }
        }

        return $this->_languages;
    }

    /**
     * @param array $value the languages that are acceptable by the end user. They should
     * be ordered by the preference level.
     */
    public function setAcceptableLanguages($value)
    {
        $this->_languages = $value;
    }

    /**
     * Parses the given `Accept` (or `Accept-Language`) header.
     *
     * This method will return the acceptable values with their quality scores and the corresponding parameters
     * as specified in the given `Accept` header. The array keys of the return value are the acceptable values,
     * while the array values consisting of the corresponding quality scores and parameters. The acceptable
     * values with the highest quality scores will be returned first. For example,
     *
     * ```php
     * $header = 'text/plain; q=0.5, application/json; version=1.0, application/xml; version=2.0;';
     * $accepts = $request->parseAcceptHeader($header);
     * print_r($accepts);
     * // displays:
     * // [
     * //     'application/json' => ['q' => 1, 'version' => '1.0'],
     * //      'application/xml' => ['q' => 1, 'version' => '2.0'],
     * //           'text/plain' => ['q' => 0.5],
     * // ]
     * ```
     *
     * @param string $header the header to be parsed
     * @return array the acceptable values ordered by their quality score. The values with the highest scores
     * will be returned first.
     */
    public function parseAcceptHeader($header)
    {
        $accepts = [];
        foreach (explode(',', $header) as $i => $part) {
            $params = preg_split('/\s*;\s*/', trim($part), -1, PREG_SPLIT_NO_EMPTY);
            if (empty($params)) {
                continue;
            }
            $values = [
                'q' => [$i, array_shift($params), 1],
            ];
            foreach ($params as $param) {
                if (strpos($param, '=') !== false) {
                    [$key, $value] = explode('=', $param, 2);
                    if ($key === 'q') {
                        $values['q'][2] = (float) $value;
                    } else {
                        $values[$key] = $value;
                    }
                } else {
                    $values[] = $param;
                }
            }
            $accepts[] = $values;
        }

        usort($accepts, function ($a, $b) {
            $a = $a['q']; // index, name, q
            $b = $b['q'];
            if ($a[2] > $b[2]) {
                return -1;
            }

            if ($a[2] < $b[2]) {
                return 1;
            }

            if ($a[1] === $b[1]) {
                return $a[0] > $b[0] ? 1 : -1;
            }

            if ($a[1] === '*/*') {
                return 1;
            }

            if ($b[1] === '*/*') {
                return -1;
            }

            $wa = $a[1][strlen($a[1]) - 1] === '*';
            $wb = $b[1][strlen($b[1]) - 1] === '*';
            if ($wa xor $wb) {
                return $wa ? 1 : -1;
            }

            return $a[0] > $b[0] ? 1 : -1;
        });

        $result = [];
        foreach ($accepts as $accept) {
            $name = $accept['q'][1];
            $accept['q'] = $accept['q'][2];
            $result[$name] = $accept;
        }

        return $result;
    }

    /**
     * Returns the user-preferred language that should be used by this application.
     * The language resolution is based on the user preferred languages and the languages
     * supported by the application. The method will try to find the best match.
     * @param array $languages a list of the languages supported by the application. If this is empty, the current
     * application language will be returned without further processing.
     * @return string the language that the application should use.
     */
    public function getPreferredLanguage(array $languages = [])
    {
        if (empty($languages)) {
            return Yii::$app->language;
        }
        foreach ($this->getAcceptableLanguages() as $acceptableLanguage) {
            $acceptableLanguage = str_replace('_', '-', strtolower($acceptableLanguage));
            foreach ($languages as $language) {
                $normalizedLanguage = str_replace('_', '-', strtolower($language));

                if (
                    $normalizedLanguage === $acceptableLanguage // en-us==en-us
                    || strpos($acceptableLanguage, $normalizedLanguage . '-') === 0 // en==en-us
                    || strpos($normalizedLanguage, $acceptableLanguage . '-') === 0 // en-us==en
                ) {
                    return $language;
                }
            }
        }

        return reset($languages);
    }

    /**
     * Gets the Etags.
     *
     * @return array The entity tags
     */
    public function getETags()
    {
        if ($this->hasHeader('if-none-match')) {
            return preg_split('/[\s,]+/', str_replace('-gzip', '', $this->getHeaderLine('if-none-match')), -1, PREG_SPLIT_NO_EMPTY);
        }

        return [];
    }

    /**
     * Returns the cookie collection.
     *
     * Through the returned cookie collection, you may access a cookie using the following syntax:
     *
     * ```php
     * $cookie = $request->cookies['name']
     * if ($cookie !== null) {
     *     $value = $cookie->value;
     * }
     *
     * // alternatively
     * $value = $request->cookies->getValue('name');
     * ```
     *
     * @return CookieCollection the cookie collection.
     */
    public function getCookies()
    {
        if ($this->_cookies === null) {
            $this->_cookies = new CookieCollection($this->loadCookies(), [
                'readOnly' => true,
            ]);
        }

        return $this->_cookies;
    }

    /**
     * Converts `$_COOKIE` into an array of [[Cookie]].
     * @return array the cookies obtained from request
     * @throws InvalidConfigException if [[cookieValidationKey]] is not set when [[enableCookieValidation]] is true
     */
    protected function loadCookies()
    {
        $cookies = [];
        if ($this->enableCookieValidation) {
            if ($this->cookieValidationKey == '') {
                throw new InvalidConfigException(get_class($this) . '::cookieValidationKey must be configured with a secret key.');
            }
            foreach ($_COOKIE as $name => $value) {
                if (!is_string($value)) {
                    continue;
                }
                $data = Yii::$app->getSecurity()->validateData($value, $this->cookieValidationKey);
                if ($data === false) {
                    continue;
                }
                $data = @unserialize($data);
                if (is_array($data) && isset($data[0], $data[1]) && $data[0] === $name) {
                    $cookies[$name] = Yii::createObject([
                        'class' => 'yii\web\Cookie',
                        'name' => $name,
                        'value' => $data[1],
                        'expire' => null,
                    ]);
                }
            }
        } else {
            foreach ($_COOKIE as $name => $value) {
                $cookies[$name] = Yii::createObject([
                    'class' => 'yii\web\Cookie',
                    'name' => $name,
                    'value' => $value,
                    'expire' => null,
                ]);
            }
        }

        return $cookies;
    }

    /**
     * Returns uploaded files for this request.
     * Uploaded files are returned in format according to [PSR-7 Uploaded Files specs](http://www.php-fig.org/psr/psr-7/#16-uploaded-files).
     * @return array uploaded files.
     * @since 2.1.0
     */
    public function getUploadedFiles()
    {
        if ($this->_uploadedFiles === null) {
            $this->getBodyParams(); // uploaded files are the part of the body and may be set while its parsing
            if ($this->_uploadedFiles === null) {
                $this->_uploadedFiles = $this->defaultUploadedFiles();
            }
        }
        return $this->_uploadedFiles;
    }

    /**
     * Sets uploaded files for this request.
     * Data structure for the uploaded files should follow [PSR-7 Uploaded Files specs](http://www.php-fig.org/psr/psr-7/#16-uploaded-files).
     * @param array|null $uploadedFiles uploaded files.
     * @since 2.1.0
     */
    public function setUploadedFiles($uploadedFiles)
    {
        $this->_uploadedFiles = $uploadedFiles;
    }

    /**
     * Initializes default uploaded files data structure parsing super-global $_FILES.
     * @see http://www.php-fig.org/psr/psr-7/#16-uploaded-files
     * @return array uploaded files.
     * @since 2.1.0
     */
    protected function defaultUploadedFiles()
    {
        $files = [];
        foreach ($_FILES as $class => $info) {
            $files[$class] = [];
            $this->populateUploadedFileRecursive($files[$class], $info['name'], $info['tmp_name'], $info['type'], $info['size'], $info['error']);
        }

        return $files;
    }

    /**
     * Populates uploaded files array from $_FILE data structure recursively.
     * @param array $files uploaded files array to be populated.
     * @param mixed $names file names provided by PHP
     * @param mixed $tempNames temporary file names provided by PHP
     * @param mixed $types file types provided by PHP
     * @param mixed $sizes file sizes provided by PHP
     * @param mixed $errors uploading issues provided by PHP
     * @since 2.1.0
     */
    private function populateUploadedFileRecursive(&$files, $names, $tempNames, $types, $sizes, $errors)
    {
        if (is_array($names)) {
            foreach ($names as $i => $name) {
                $files[$i] = [];
                $this->populateUploadedFileRecursive($files[$i], $name, $tempNames[$i], $types[$i], $sizes[$i], $errors[$i]);
            }
        } else {
            $files = Yii::createObject([
                'class' => $this->uploadedFileClass,
                'clientFilename' => $names,
                'tempFilename' => $tempNames,
                'clientMediaType' => $types,
                'size' => $sizes,
                'error' => $errors,
            ]);
        }
    }

    /**
     * Returns an uploaded file according to the given name.
     * Name can be either a string HTML form input name, e.g. 'Item[file]' or array path, e.g. `['Item', 'file']`.
     * Note: this method returns `null` in case given name matches multiple files.
     * @param string|array $name HTML form input name or array path.
     * @return UploadedFileInterface|null uploaded file instance, `null` - if not found.
     * @since 2.1.0
     */
    public function getUploadedFileByName($name)
    {
        $uploadedFile = $this->findUploadedFiles($name);
        if ($uploadedFile instanceof UploadedFileInterface) {
            return $uploadedFile;
        }
        return null;
    }

    /**
     * Returns the list of uploaded file instances according to the given name.
     * Name can be either a string HTML form input name, e.g. 'Item[file]' or array path, e.g. `['Item', 'file']`.
     * Note: this method does NOT preserve uploaded files structure - it returns instances in single-level array (list),
     * even if they are set by nested keys.
     * @param string|array $name HTML form input name or array path.
     * @return UploadedFileInterface[] list of uploaded file instances.
     * @since 2.1.0
     */
    public function getUploadedFilesByName($name)
    {
        $uploadedFiles = $this->findUploadedFiles($name);
        if ($uploadedFiles === null) {
            return [];
        }
        if ($uploadedFiles instanceof UploadedFileInterface) {
            return [$uploadedFiles];
        }
        return $this->reduceUploadedFiles($uploadedFiles);
    }

    /**
     * Finds the uploaded file or set of uploaded files inside [[$uploadedFiles]] according to given name.
     * Name can be either a string HTML form input name, e.g. 'Item[file]' or array path, e.g. `['Item', 'file']`.
     * @param string|array $name HTML form input name or array path.
     * @return UploadedFileInterface|array|null
     * @since 2.1.0
     */
    private function findUploadedFiles($name)
    {
        if (!is_array($name)) {
            $name = preg_split('/\\]\\[|\\[|\\]/s', $name, -1, PREG_SPLIT_NO_EMPTY);
        }
        return ArrayHelper::getValue($this->getUploadedFiles(), $name);
    }

    /**
     * Reduces complex uploaded files structure to the single-level array (list).
     * @param array $uploadedFiles raw set of the uploaded files.
     * @return UploadedFileInterface[] list of uploaded files.
     * @since 2.1.0
     */
    private function reduceUploadedFiles($uploadedFiles)
    {
        return array_reduce($uploadedFiles, function ($carry, $item) {
            if ($item instanceof UploadedFileInterface) {
                $carry[] = $item;
            } else {
                $carry = array_merge($carry, $this->reduceUploadedFiles($item));
            }
            return $carry;
        }, []);
    }

    private $_csrfToken;

    /**
     * Returns the token used to perform CSRF validation.
     *
     * This token is generated in a way to prevent [BREACH attacks](http://breachattack.com/). It may be passed
     * along via a hidden field of an HTML form or an HTTP header value to support CSRF validation.
     * @param bool $regenerate whether to regenerate CSRF token. When this parameter is true, each time
     * this method is called, a new CSRF token will be generated and persisted (in session or cookie).
     * @return string the token used to perform CSRF validation.
     */
    public function getCsrfToken($regenerate = false)
    {
        if ($this->_csrfToken === null || $regenerate) {
            if ($regenerate || ($token = $this->loadCsrfToken()) === null) {
                $token = $this->generateCsrfToken();
            }
            $this->_csrfToken = Yii::$app->security->maskToken($token);
        }

        return $this->_csrfToken;
    }

    /**
     * Loads the CSRF token from cookie or session.
     * @return string the CSRF token loaded from cookie or session. Null is returned if the cookie or session
     * does not have CSRF token.
     */
    protected function loadCsrfToken()
    {
        if ($this->enableCsrfCookie) {
            return $this->getCookies()->getValue($this->csrfParam);
        }

        return Yii::$app->getSession()->get($this->csrfParam);
    }

    /**
     * Generates an unmasked random token used to perform CSRF validation.
     * @return string the random token for CSRF validation.
     */
    protected function generateCsrfToken()
    {
        $token = Yii::$app->getSecurity()->generateRandomString();
        if ($this->enableCsrfCookie) {
            $cookie = $this->createCsrfCookie($token);
            Yii::$app->getResponse()->getCookies()->add($cookie);
        } else {
            Yii::$app->getSession()->set($this->csrfParam, $token);
        }

        return $token;
    }

    /**
     * @return string the CSRF token sent via [[CSRF_HEADER]] by browser. Null is returned if no such header is sent.
     */
    public function getCsrfTokenFromHeader()
    {
        return $this->getHeaderLine(static::CSRF_HEADER);
    }

    /**
     * Creates a cookie with a randomly generated CSRF token.
     * Initial values specified in [[csrfCookie]] will be applied to the generated cookie.
     * @param string $token the CSRF token
     * @return Cookie the generated cookie
     * @see enableCsrfValidation
     */
    protected function createCsrfCookie($token)
    {
        $options = $this->csrfCookie;
        return Yii::createObject(array_merge($options, [
            'class' => 'yii\web\Cookie',
            'name' => $this->csrfParam,
            'value' => $token,
        ]));
    }

    /**
     * Performs the CSRF validation.
     *
     * This method will validate the user-provided CSRF token by comparing it with the one stored in cookie or session.
     * This method is mainly called in [[Controller::beforeAction()]].
     *
     * Note that the method will NOT perform CSRF validation if [[enableCsrfValidation]] is false or the HTTP method
     * is among GET, HEAD or OPTIONS.
     *
     * @param string $clientSuppliedToken the user-provided CSRF token to be validated. If null, the token will be retrieved from
     * the [[csrfParam]] POST field or HTTP header.
     * This parameter is available since version 2.0.4.
     * @return bool whether CSRF token is valid. If [[enableCsrfValidation]] is false, this method will return true.
     */
    public function validateCsrfToken($clientSuppliedToken = null)
    {
        $method = $this->getMethod();
        // only validate CSRF token on non-"safe" methods https://tools.ietf.org/html/rfc2616#section-9.1.1
        if (!$this->enableCsrfValidation || in_array($method, ['GET', 'HEAD', 'OPTIONS'], true)) {
            return true;
        }

        $trueToken = $this->getCsrfToken();

        if ($clientSuppliedToken !== null) {
            return $this->validateCsrfTokenInternal($clientSuppliedToken, $trueToken);
        }

        return $this->validateCsrfTokenInternal($this->getBodyParam($this->csrfParam), $trueToken)
            || $this->validateCsrfTokenInternal($this->getCsrfTokenFromHeader(), $trueToken);
    }

    /**
     * Validates CSRF token.
     *
     * @param string $clientSuppliedToken The masked client-supplied token.
     * @param string $trueToken The masked true token.
     * @return bool
     */
    private function validateCsrfTokenInternal($clientSuppliedToken, $trueToken)
    {
        if (!is_string($clientSuppliedToken)) {
            return false;
        }

        $security = Yii::$app->security;

        return $security->unmaskToken($clientSuppliedToken) === $security->unmaskToken($trueToken);
    }

    /**
     * {@inheritdoc}
     */
    public function __clone()
    {
        parent::__clone();

        $this->cloneHttpMessageInternals();

        if (is_object($this->_cookies)) {
            $this->_cookies = clone $this->_cookies;
        }
    }
}<|MERGE_RESOLUTION|>--- conflicted
+++ resolved
@@ -43,12 +43,9 @@
  * corresponding quality score and other parameters as given in the header.
  * @property array $acceptableLanguages The languages ordered by the preference level. The first element
  * represents the most preferred language.
- * @property array $authCredentials That contains exactly two elements: - 0: the username sent via HTTP
- * authentication, `null` if the username is not given - 1: the password sent via HTTP authentication, `null` if
- * the password is not given. This property is read-only.
- * @property string|null $authPassword The password sent via HTTP authentication, `null` if the password is
- * not given. This property is read-only.
- * @property string|null $authUser The username sent via HTTP authentication, `null` if the username is not
+ * @property string|null $authPassword The password sent via HTTP authentication, null if the password is not
+ * given. This property is read-only.
+ * @property string|null $authUser The username sent via HTTP authentication, null if the username is not
  * given. This property is read-only.
  * @property string $baseUrl The relative URL for the application.
  * @property array $bodyParams The request parameters given in the request body.
@@ -77,15 +74,9 @@
  * @property bool $isSecureConnection If the request is sent via secure channel (https). This property is
  * read-only.
  * @property string $method Request method, such as GET, POST, HEAD, PUT, PATCH, DELETE. The value returned is
-<<<<<<< HEAD
  * turned into upper case.
  * @property UriInterface $uri the URI instance.
  * @property mixed $requestTarget the message's request target.
-=======
- * turned into upper case. This property is read-only.
- * @property string|null $origin URL origin of a CORS request, `null` if not available. This property is
- * read-only.
->>>>>>> 42704705
  * @property string $pathInfo Part of the request URL that is after the entry script and before the question
  * mark. Note, the returned path info is already URL-decoded.
  * @property int $port Port number for insecure requests.
@@ -94,8 +85,7 @@
  * read-only.
  * @property string $rawBody The request body.
  * @property string|null $referrer URL referrer, null if not available. This property is read-only.
- * @property string|null $remoteHost Remote host name, `null` if not available. This property is read-only.
- * @property string|null $remoteIP Remote IP address, `null` if not available. This property is read-only.
+ * @property string|null $origin URL origin, null if not available. This property is read-only.
  * @property string $scriptFile The entry script file path.
  * @property string $scriptUrl The relative URL of the entry script.
  * @property int $securePort Port number for secure requests.
@@ -230,13 +220,8 @@
      * Matches are tried in order and searching is stopped when IP matches.
      *
      * > Info: Matching is performed using [[IpValidator]].
-<<<<<<< HEAD
      *   See [[IpValidator::::setRanges()|IpValidator::setRanges()]]
      *   and [[IpValidator::networks]] for advanced matching.
-=======
-     * See [[IpValidator::::setRanges()|IpValidator::setRanges()]]
-     * and [[IpValidator::networks]] for advanced matching.
->>>>>>> 42704705
      *
      * @see $secureHeaders
      * @since 2.0.13
