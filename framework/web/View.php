--- conflicted
+++ resolved
@@ -620,21 +620,12 @@
                 $lines[] = Html::script(implode("\n", $this->js[self::POS_END]));
             }
             if (!empty($this->js[self::POS_READY])) {
-<<<<<<< HEAD
                 $js = "document.addEventListener('DOMContentLoaded', function(event) {\n" . implode("\n", $this->js[self::POS_READY]) . "\n});";
                 $lines[] = Html::script($js, ['type' => 'text/javascript']);
             }
             if (!empty($this->js[self::POS_LOAD])) {
                 $js = "window.addEventListener('load', function (event) {\n" . implode("\n", $this->js[self::POS_LOAD]) . "\n});";
                 $lines[] = Html::script($js, ['type' => 'text/javascript']);
-=======
-                $js = "jQuery(function ($) {\n" . implode("\n", $this->js[self::POS_READY]) . "\n});";
-                $lines[] = Html::script($js);
-            }
-            if (!empty($this->js[self::POS_LOAD])) {
-                $js = "jQuery(window).on('load', function () {\n" . implode("\n", $this->js[self::POS_LOAD]) . "\n});";
-                $lines[] = Html::script($js);
->>>>>>> 313be2a5
             }
         }
 
