--- conflicted
+++ resolved
@@ -15,7 +15,7 @@
 use yii\helpers\Console;
 use yii\helpers\FileHelper;
 use yii\test\FixtureTrait;
-use yii\test\InitDb;
+use yii\test\InitDbFixture;
 
 /**
  * Manages fixture data loading and unloading.
@@ -58,13 +58,9 @@
      * @var array global fixtures that should be applied when loading and unloading. By default it is set to `InitDbFixture`
      * that disables and enables integrity check, so your data can be safely loaded.
      */
-<<<<<<< HEAD
-    public $globalFixtures = [InitDb::class];
-=======
     public $globalFixtures = [
-        'yii\test\InitDbFixture',
+        InitDbFixture::class,
     ];
->>>>>>> 1d062100
 
 
     /**
