<?php
/**
 * @link http://www.yiiframework.com/
 * @copyright Copyright (c) 2008 Yii Software LLC
 * @license http://www.yiiframework.com/license/
 */

namespace yii\console\controllers;

use Yii;
use yii\base\BaseObject;
use yii\base\InvalidConfigException;
use yii\base\NotSupportedException;
use yii\console\Controller;
use yii\console\Exception;
use yii\console\ExitCode;
use yii\db\MigrationInterface;
use yii\helpers\Console;
use yii\helpers\FileHelper;

/**
 * BaseMigrateController is the base class for migrate controllers.
 *
 * @author Qiang Xue <qiang.xue@gmail.com>
 * @since 2.0
 */
abstract class BaseMigrateController extends Controller
{
    /**
     * The name of the dummy migration that marks the beginning of the whole migration history.
     */
    const BASE_MIGRATION = 'm000000_000000_base';

    /**
     * @var string the default command action.
     */
    public $defaultAction = 'up';
    /**
     * @var string|array the directory containing the migration classes. This can be either
     * a [path alias](guide:concept-aliases) or a directory path.
     *
     * Migration classes located at this path should be declared without a namespace.
     * Use [[migrationNamespaces]] property in case you are using namespaced migrations.
     *
     * If you have set up [[migrationNamespaces]], you may set this field to `null` in order
     * to disable usage of migrations that are not namespaced.
     *
     * Since version 2.0.12 you may also specify an array of migration paths that should be searched for
     * migrations to load. This is mainly useful to support old extensions that provide migrations
     * without namespace and to adopt the new feature of namespaced migrations while keeping existing migrations.
     *
     * In general, to load migrations from different locations, [[migrationNamespaces]] is the preferable solution
     * as the migration name contains the origin of the migration in the history, which is not the case when
     * using multiple migration paths.
     *
     * @see $migrationNamespaces
     */
    public $migrationPath = ['@app/migrations'];
    /**
     * @var array list of namespaces containing the migration classes.
     *
     * Migration namespaces should be resolvable as a [path alias](guide:concept-aliases) if prefixed with `@`, e.g. if you specify
     * the namespace `app\migrations`, the code `Yii::getAlias('@app/migrations')` should be able to return
     * the file path to the directory this namespace refers to.
     * This corresponds with the [autoloading conventions](guide:concept-autoloading) of Yii.
     *
     * For example:
     *
     * ```php
     * [
     *     'app\migrations',
     *     'some\extension\migrations',
     * ]
     * ```
     *
     * @since 2.0.10
     * @see $migrationPath
     */
    public $migrationNamespaces = [];
    /**
     * @var string the template file for generating new migrations.
     * This can be either a [path alias](guide:concept-aliases) (e.g. "@app/migrations/template.php")
     * or a file path.
     */
    public $templateFile;
    /**
     * @var bool indicates whether the console output should be compacted.
     * If this is set to true, the individual commands ran within the migration will not be output to the console.
     * Default is false, in other words the output is fully verbose by default.
     * @since 2.0.13
     */
    public $compact = false;


    /**
     * @inheritdoc
     */
    public function options($actionID)
    {
        return array_merge(
            parent::options($actionID),
            ['migrationPath', 'migrationNamespaces', 'compact'], // global for all actions
            $actionID === 'create' ? ['templateFile'] : [] // action create
        );
    }

    /**
     * This method is invoked right before an action is to be executed (after all possible filters.)
     * It checks the existence of the [[migrationPath]].
     * @param \yii\base\Action $action the action to be executed.
     * @throws InvalidConfigException if directory specified in migrationPath doesn't exist and action isn't "create".
     * @return bool whether the action should continue to be executed.
     */
    public function beforeAction($action)
    {
        if (parent::beforeAction($action)) {
            if (empty($this->migrationNamespaces) && empty($this->migrationPath)) {
                throw new InvalidConfigException('At least one of `migrationPath` or `migrationNamespaces` should be specified.');
            }

            foreach ($this->migrationNamespaces as $key => $value) {
                $this->migrationNamespaces[$key] = trim($value, '\\');
            }

            if (is_array($this->migrationPath)) {
                foreach ($this->migrationPath as $i => $path) {
                    $this->migrationPath[$i] = Yii::getAlias($path);
                }
            } elseif ($this->migrationPath !== null) {
                $path = Yii::getAlias($this->migrationPath);
                if (!is_dir($path)) {
                    if ($action->id !== 'create') {
                        throw new InvalidConfigException("Migration failed. Directory specified in migrationPath doesn't exist: {$this->migrationPath}");
                    }
                    FileHelper::createDirectory($path);
                }
                $this->migrationPath = $path;
            }

            $version = Yii::getVersion();
            $this->stdout("Yii Migration Tool (based on Yii v{$version})\n\n");

            return true;
        }

        return false;
    }

    /**
     * Upgrades the application by applying new migrations.
     *
     * For example,
     *
     * ```
     * yii migrate     # apply all new migrations
     * yii migrate 3   # apply the first 3 new migrations
     * ```
     *
     * @param int $limit the number of new migrations to be applied. If 0, it means
     * applying all available new migrations.
     *
     * @return int the status of the action execution. 0 means normal, other values mean abnormal.
     */
    public function actionUp($limit = 0)
    {
        $migrations = $this->getNewMigrations();
        if (empty($migrations)) {
            $this->stdout("No new migrations found. Your system is up-to-date.\n", Console::FG_GREEN);

            return ExitCode::OK;
        }

        $total = count($migrations);
        $limit = (int) $limit;
        if ($limit > 0) {
            $migrations = array_slice($migrations, 0, $limit);
        }

        $n = count($migrations);
        if ($n === $total) {
            $this->stdout("Total $n new " . ($n === 1 ? 'migration' : 'migrations') . " to be applied:\n", Console::FG_YELLOW);
        } else {
            $this->stdout("Total $n out of $total new " . ($total === 1 ? 'migration' : 'migrations') . " to be applied:\n", Console::FG_YELLOW);
        }

        foreach ($migrations as $migration) {
            $nameLimit = $this->getMigrationNameLimit();
            if ($nameLimit !== null && strlen($migration) > $nameLimit) {
                $this->stdout("\nThe migration name '$migration' is too long. Its not possible to apply this migration.\n", Console::FG_RED);
                return ExitCode::UNSPECIFIED_ERROR;
            }
            $this->stdout("\t$migration\n");
        }
        $this->stdout("\n");

        $applied = 0;
        if ($this->confirm('Apply the above ' . ($n === 1 ? 'migration' : 'migrations') . '?')) {
            foreach ($migrations as $migration) {
                if (!$this->migrateUp($migration)) {
                    $this->stdout("\n$applied from $n " . ($applied === 1 ? 'migration was' : 'migrations were') . " applied.\n", Console::FG_RED);
                    $this->stdout("\nMigration failed. The rest of the migrations are canceled.\n", Console::FG_RED);

                    return ExitCode::UNSPECIFIED_ERROR;
                }
                $applied++;
            }

            $this->stdout("\n$n " . ($n === 1 ? 'migration was' : 'migrations were') . " applied.\n", Console::FG_GREEN);
            $this->stdout("\nMigrated up successfully.\n", Console::FG_GREEN);
        }
    }

    /**
     * Downgrades the application by reverting old migrations.
     *
     * For example,
     *
     * ```
     * yii migrate/down     # revert the last migration
     * yii migrate/down 3   # revert the last 3 migrations
     * yii migrate/down all # revert all migrations
     * ```
     *
     * @param int|string $limit the number of migrations to be reverted. Defaults to 1,
     * meaning the last applied migration will be reverted. When value is "all", all migrations will be reverted.
     * @throws Exception if the number of the steps specified is less than 1.
     *
     * @return int the status of the action execution. 0 means normal, other values mean abnormal.
     */
    public function actionDown($limit = 1)
    {
        if ($limit === 'all') {
            $limit = null;
        } else {
            $limit = (int) $limit;
            if ($limit < 1) {
                throw new Exception('The step argument must be greater than 0.');
            }
        }

        $migrations = $this->getMigrationHistory($limit);

        if (empty($migrations)) {
            $this->stdout("No migration has been done before.\n", Console::FG_YELLOW);

            return ExitCode::OK;
        }

        $migrations = array_keys($migrations);

        $n = count($migrations);
        $this->stdout("Total $n " . ($n === 1 ? 'migration' : 'migrations') . " to be reverted:\n", Console::FG_YELLOW);
        foreach ($migrations as $migration) {
            $this->stdout("\t$migration\n");
        }
        $this->stdout("\n");

        $reverted = 0;
        if ($this->confirm('Revert the above ' . ($n === 1 ? 'migration' : 'migrations') . '?')) {
            foreach ($migrations as $migration) {
                if (!$this->migrateDown($migration)) {
                    $this->stdout("\n$reverted from $n " . ($reverted === 1 ? 'migration was' : 'migrations were') . " reverted.\n", Console::FG_RED);
                    $this->stdout("\nMigration failed. The rest of the migrations are canceled.\n", Console::FG_RED);

                    return ExitCode::UNSPECIFIED_ERROR;
                }
                $reverted++;
            }
            $this->stdout("\n$n " . ($n === 1 ? 'migration was' : 'migrations were') . " reverted.\n", Console::FG_GREEN);
            $this->stdout("\nMigrated down successfully.\n", Console::FG_GREEN);
        }
    }

    /**
     * Redoes the last few migrations.
     *
     * This command will first revert the specified migrations, and then apply
     * them again. For example,
     *
     * ```
     * yii migrate/redo     # redo the last applied migration
     * yii migrate/redo 3   # redo the last 3 applied migrations
     * yii migrate/redo all # redo all migrations
     * ```
     *
     * @param int|string $limit the number of migrations to be redone. Defaults to 1,
     * meaning the last applied migration will be redone. When equals "all", all migrations will be redone.
     * @throws Exception if the number of the steps specified is less than 1.
     *
     * @return int the status of the action execution. 0 means normal, other values mean abnormal.
     */
    public function actionRedo($limit = 1)
    {
        if ($limit === 'all') {
            $limit = null;
        } else {
            $limit = (int) $limit;
            if ($limit < 1) {
                throw new Exception('The step argument must be greater than 0.');
            }
        }

        $migrations = $this->getMigrationHistory($limit);

        if (empty($migrations)) {
            $this->stdout("No migration has been done before.\n", Console::FG_YELLOW);

            return ExitCode::OK;
        }

        $migrations = array_keys($migrations);

        $n = count($migrations);
        $this->stdout("Total $n " . ($n === 1 ? 'migration' : 'migrations') . " to be redone:\n", Console::FG_YELLOW);
        foreach ($migrations as $migration) {
            $this->stdout("\t$migration\n");
        }
        $this->stdout("\n");

        if ($this->confirm('Redo the above ' . ($n === 1 ? 'migration' : 'migrations') . '?')) {
            foreach ($migrations as $migration) {
                if (!$this->migrateDown($migration)) {
                    $this->stdout("\nMigration failed. The rest of the migrations are canceled.\n", Console::FG_RED);

                    return ExitCode::UNSPECIFIED_ERROR;
                }
            }
            foreach (array_reverse($migrations) as $migration) {
                if (!$this->migrateUp($migration)) {
                    $this->stdout("\nMigration failed. The rest of the migrations are canceled.\n", Console::FG_RED);

                    return ExitCode::UNSPECIFIED_ERROR;
                }
            }
            $this->stdout("\n$n " . ($n === 1 ? 'migration was' : 'migrations were') . " redone.\n", Console::FG_GREEN);
            $this->stdout("\nMigration redone successfully.\n", Console::FG_GREEN);
        }
    }

    /**
     * Upgrades or downgrades till the specified version.
     *
     * Can also downgrade versions to the certain apply time in the past by providing
     * a UNIX timestamp or a string parseable by the strtotime() function. This means
     * that all the versions applied after the specified certain time would be reverted.
     *
     * This command will first revert the specified migrations, and then apply
     * them again. For example,
     *
     * ```
     * yii migrate/to 101129_185401                          # using timestamp
     * yii migrate/to m101129_185401_create_user_table       # using full name
     * yii migrate/to 1392853618                             # using UNIX timestamp
     * yii migrate/to "2014-02-15 13:00:50"                  # using strtotime() parseable string
     * yii migrate/to app\migrations\M101129185401CreateUser # using full namespace name
     * ```
     *
     * @param string $version either the version name or the certain time value in the past
     * that the application should be migrated to. This can be either the timestamp,
     * the full name of the migration, the UNIX timestamp, or the parseable datetime
     * string.
     * @throws Exception if the version argument is invalid.
     */
    public function actionTo($version)
    {
        if (($namespaceVersion = $this->extractNamespaceMigrationVersion($version)) !== false) {
            $this->migrateToVersion($namespaceVersion);
        } elseif (($migrationName = $this->extractMigrationVersion($version)) !== false) {
            $this->migrateToVersion($migrationName);
        } elseif ((string) (int) $version == $version) {
            $this->migrateToTime($version);
        } elseif (($time = strtotime($version)) !== false) {
            $this->migrateToTime($time);
        } else {
            throw new Exception("The version argument must be either a timestamp (e.g. 101129_185401),\n the full name of a migration (e.g. m101129_185401_create_user_table),\n the full namespaced name of a migration (e.g. app\\migrations\\M101129185401CreateUserTable),\n a UNIX timestamp (e.g. 1392853000), or a datetime string parseable\nby the strtotime() function (e.g. 2014-02-15 13:00:50).");
        }
    }

    /**
     * Modifies the migration history to the specified version.
     *
     * No actual migration will be performed.
     *
     * ```
     * yii migrate/mark 101129_185401                        # using timestamp
     * yii migrate/mark m101129_185401_create_user_table     # using full name
     * yii migrate/mark app\migrations\M101129185401CreateUser # using full namespace name
     * yii migrate/mark m000000_000000_base # reset the complete migration history
     * ```
     *
     * @param string $version the version at which the migration history should be marked.
     * This can be either the timestamp or the full name of the migration.
     * You may specify the name `m000000_000000_base` to set the migration history to a
     * state where no migration has been applied.
     * @return int CLI exit code
     * @throws Exception if the version argument is invalid or the version cannot be found.
     */
    public function actionMark($version)
    {
        $originalVersion = $version;
        if (($namespaceVersion = $this->extractNamespaceMigrationVersion($version)) !== false) {
            $version = $namespaceVersion;
        } elseif (($migrationName = $this->extractMigrationVersion($version)) !== false) {
            $version = $migrationName;
        } elseif ($version !== static::BASE_MIGRATION) {
            throw new Exception("The version argument must be either a timestamp (e.g. 101129_185401)\nor the full name of a migration (e.g. m101129_185401_create_user_table)\nor the full name of a namespaced migration (e.g. app\\migrations\\M101129185401CreateUserTable).");
        }

        // try mark up
        $migrations = $this->getNewMigrations();
        foreach ($migrations as $i => $migration) {
            if (strpos($migration, $version) === 0) {
                if ($this->confirm("Set migration history at $originalVersion?")) {
                    for ($j = 0; $j <= $i; ++$j) {
                        $this->addMigrationHistory($migrations[$j]);
                    }
                    $this->stdout("The migration history is set at $originalVersion.\nNo actual migration was performed.\n", Console::FG_GREEN);
                }

                return ExitCode::OK;
            }
        }

        // try mark down
        $migrations = array_keys($this->getMigrationHistory(null));
        $migrations[] = static::BASE_MIGRATION;
        foreach ($migrations as $i => $migration) {
            if (strpos($migration, $version) === 0) {
                if ($i === 0) {
                    $this->stdout("Already at '$originalVersion'. Nothing needs to be done.\n", Console::FG_YELLOW);
                } else {
                    if ($this->confirm("Set migration history at $originalVersion?")) {
                        for ($j = 0; $j < $i; ++$j) {
                            $this->removeMigrationHistory($migrations[$j]);
                        }
                        $this->stdout("The migration history is set at $originalVersion.\nNo actual migration was performed.\n", Console::FG_GREEN);
                    }
                }

                return ExitCode::OK;
            }
        }

        throw new Exception("Unable to find the version '$originalVersion'.");
    }

    /**
     * Truncates the whole database and starts the migration from the beginning.
     *
     * ```
     * yii migrate/fresh
     * ```
     *
     * @since 2.0.13
     */
    public function actionFresh()
    {
        if (YII_ENV_PROD) {
            $this->stdout("YII_ENV is set to 'prod'.\nRefreshing migrations is not possible on production systems.\n");
            return ExitCode::OK;
        }

        if ($this->confirm(
            "Are you sure you want to reset the database and start the migration from the beginning?\nAll data will be lost irreversibly!")) {
            $this->truncateDatabase();
            $this->actionUp();
        } else {
            $this->stdout('Action was cancelled by user. Nothing has been performed.');
        }
    }

    /**
     * Checks if given migration version specification matches namespaced migration name.
     * @param string $rawVersion raw version specification received from user input.
     * @return string|false actual migration version, `false` - if not match.
     * @since 2.0.10
     */
    private function extractNamespaceMigrationVersion($rawVersion)
    {
        if (preg_match('/^\\\\?([\w_]+\\\\)+m(\d{6}_?\d{6})(\D.*)?$/is', $rawVersion, $matches)) {
            return trim($rawVersion, '\\');
        }

        return false;
    }

    /**
     * Checks if given migration version specification matches migration base name.
     * @param string $rawVersion raw version specification received from user input.
     * @return string|false actual migration version, `false` - if not match.
     * @since 2.0.10
     */
    private function extractMigrationVersion($rawVersion)
    {
        if (preg_match('/^m?(\d{6}_?\d{6})(\D.*)?$/is', $rawVersion, $matches)) {
            return 'm' . $matches[1];
        }

        return false;
    }

    /**
     * Displays the migration history.
     *
     * This command will show the list of migrations that have been applied
     * so far. For example,
     *
     * ```
     * yii migrate/history     # showing the last 10 migrations
     * yii migrate/history 5   # showing the last 5 migrations
     * yii migrate/history all # showing the whole history
     * ```
     *
     * @param int|string $limit the maximum number of migrations to be displayed.
     * If it is "all", the whole migration history will be displayed.
     * @throws \yii\console\Exception if invalid limit value passed
     */
    public function actionHistory($limit = 10)
    {
        if ($limit === 'all') {
            $limit = null;
        } else {
            $limit = (int) $limit;
            if ($limit < 1) {
                throw new Exception('The limit must be greater than 0.');
            }
        }

        $migrations = $this->getMigrationHistory($limit);

        if (empty($migrations)) {
            $this->stdout("No migration has been done before.\n", Console::FG_YELLOW);
        } else {
            $n = count($migrations);
            if ($limit > 0) {
                $this->stdout("Showing the last $n applied " . ($n === 1 ? 'migration' : 'migrations') . ":\n", Console::FG_YELLOW);
            } else {
                $this->stdout("Total $n " . ($n === 1 ? 'migration has' : 'migrations have') . " been applied before:\n", Console::FG_YELLOW);
            }
            foreach ($migrations as $version => $time) {
                $this->stdout("\t(" . date('Y-m-d H:i:s', $time) . ') ' . $version . "\n");
            }
        }
    }

    /**
     * Displays the un-applied new migrations.
     *
     * This command will show the new migrations that have not been applied.
     * For example,
     *
     * ```
     * yii migrate/new     # showing the first 10 new migrations
     * yii migrate/new 5   # showing the first 5 new migrations
     * yii migrate/new all # showing all new migrations
     * ```
     *
     * @param int|string $limit the maximum number of new migrations to be displayed.
     * If it is `all`, all available new migrations will be displayed.
     * @throws \yii\console\Exception if invalid limit value passed
     */
    public function actionNew($limit = 10)
    {
        if ($limit === 'all') {
            $limit = null;
        } else {
            $limit = (int) $limit;
            if ($limit < 1) {
                throw new Exception('The limit must be greater than 0.');
            }
        }

        $migrations = $this->getNewMigrations();

        if (empty($migrations)) {
            $this->stdout("No new migrations found. Your system is up-to-date.\n", Console::FG_GREEN);
        } else {
            $n = count($migrations);
            if ($limit && $n > $limit) {
                $migrations = array_slice($migrations, 0, $limit);
                $this->stdout("Showing $limit out of $n new " . ($n === 1 ? 'migration' : 'migrations') . ":\n", Console::FG_YELLOW);
            } else {
                $this->stdout("Found $n new " . ($n === 1 ? 'migration' : 'migrations') . ":\n", Console::FG_YELLOW);
            }

            foreach ($migrations as $migration) {
                $this->stdout("\t" . $migration . "\n");
            }
        }
    }

    /**
     * Creates a new migration.
     *
     * This command creates a new migration using the available migration template.
     * After using this command, developers should modify the created migration
     * skeleton by filling up the actual migration logic.
     *
     * ```
     * yii migrate/create create_user_table
     * ```
     *
     * In order to generate a namespaced migration, you should specify a namespace before the migration's name.
     * Note that backslash (`\`) is usually considered a special character in the shell, so you need to escape it
     * properly to avoid shell errors or incorrect behavior.
     * For example:
     *
     * ```
     * yii migrate/create 'app\\migrations\\createUserTable'
     * ```
     *
     * In case [[migrationPath]] is not set and no namespace is provided, the first entry of [[migrationNamespaces]] will be used.
     *
     * @param string $name the name of the new migration. This should only contain
     * letters, digits, underscores and/or backslashes.
     *
     * Note: If the migration name is of a special form, for example create_xxx or
     * drop_xxx, then the generated migration file will contain extra code,
     * in this case for creating/dropping tables.
     *
     * @throws Exception if the name argument is invalid.
     */
    public function actionCreate($name)
    {
        if (!preg_match('/^[\w\\\\]+$/', $name)) {
            throw new Exception('The migration name should contain letters, digits, underscore and/or backslash characters only.');
        }

<<<<<<< HEAD
        [$namespace, $className] = $this->generateClassName($name);
=======
        list($namespace, $className) = $this->generateClassName($name);
        // Abort if name is too long
        $nameLimit = $this->getMigrationNameLimit();
        if ($nameLimit !== null && strlen($className) > $nameLimit) {
            throw new Exception('The migration name is too long.');
        }

>>>>>>> 42704705
        $migrationPath = $this->findMigrationPath($namespace);

        $file = $migrationPath . DIRECTORY_SEPARATOR . $className . '.php';
        if ($this->confirm("Create new migration '$file'?")) {
            $content = $this->generateMigrationSourceCode([
                'name' => $name,
                'className' => $className,
                'namespace' => $namespace,
            ]);
            FileHelper::createDirectory($migrationPath);
            file_put_contents($file, $content, LOCK_EX);
            $this->stdout("New migration created successfully.\n", Console::FG_GREEN);
        }
    }

    /**
     * Generates class base name and namespace from migration name from user input.
     * @param string $name migration name from user input.
     * @return array list of 2 elements: 'namespace' and 'class base name'
     * @since 2.0.10
     */
    private function generateClassName($name)
    {
        $namespace = null;
        $name = trim($name, '\\');
        if (strpos($name, '\\') !== false) {
            $namespace = substr($name, 0, strrpos($name, '\\'));
            $name = substr($name, strrpos($name, '\\') + 1);
        } else {
            if ($this->migrationPath === null) {
                $migrationNamespaces = $this->migrationNamespaces;
                $namespace = array_shift($migrationNamespaces);
            }
        }

        if ($namespace === null) {
            $class = 'm' . gmdate('ymd_His') . '_' . $name;
        } else {
            $class = 'M' . gmdate('ymdHis') . ucfirst($name);
        }

        return [$namespace, $class];
    }

    /**
     * Finds the file path for the specified migration namespace.
     * @param string|null $namespace migration namespace.
     * @return string migration file path.
     * @throws Exception on failure.
     * @since 2.0.10
     */
    private function findMigrationPath($namespace)
    {
        if (empty($namespace)) {
            return is_array($this->migrationPath) ? reset($this->migrationPath) : $this->migrationPath;
        }

        if (!in_array($namespace, $this->migrationNamespaces, true)) {
            throw new Exception("Namespace '{$namespace}' not found in `migrationNamespaces`");
        }

        return $this->getNamespacePath($namespace);
    }

    /**
     * Returns the file path matching the give namespace.
     * @param string $namespace namespace.
     * @return string file path.
     * @since 2.0.10
     */
    private function getNamespacePath($namespace)
    {
        return str_replace('/', DIRECTORY_SEPARATOR, Yii::getAlias('@' . str_replace('\\', '/', $namespace)));
    }

    /**
     * Upgrades with the specified migration class.
     * @param string $class the migration class name
     * @return bool whether the migration is successful
     */
    protected function migrateUp($class)
    {
        if ($class === self::BASE_MIGRATION) {
            return true;
        }

        $this->stdout("*** applying $class\n", Console::FG_YELLOW);
        $start = microtime(true);
        $migration = $this->createMigration($class);
        if ($migration->up() !== false) {
            $this->addMigrationHistory($class);
            $time = microtime(true) - $start;
            $this->stdout("*** applied $class (time: " . sprintf('%.3f', $time) . "s)\n\n", Console::FG_GREEN);

            return true;
        }

        $time = microtime(true) - $start;
        $this->stdout("*** failed to apply $class (time: " . sprintf('%.3f', $time) . "s)\n\n", Console::FG_RED);

        return false;
    }

    /**
     * Downgrades with the specified migration class.
     * @param string $class the migration class name
     * @return bool whether the migration is successful
     */
    protected function migrateDown($class)
    {
        if ($class === self::BASE_MIGRATION) {
            return true;
        }

        $this->stdout("*** reverting $class\n", Console::FG_YELLOW);
        $start = microtime(true);
        $migration = $this->createMigration($class);
        if ($migration->down() !== false) {
            $this->removeMigrationHistory($class);
            $time = microtime(true) - $start;
            $this->stdout("*** reverted $class (time: " . sprintf('%.3f', $time) . "s)\n\n", Console::FG_GREEN);

            return true;
        }

        $time = microtime(true) - $start;
        $this->stdout("*** failed to revert $class (time: " . sprintf('%.3f', $time) . "s)\n\n", Console::FG_RED);

        return false;
    }

    /**
     * Creates a new migration instance.
     * @param string $class the migration class name
     * @return \yii\db\MigrationInterface the migration instance
     */
    protected function createMigration($class)
    {
        $this->includeMigrationFile($class);

        /** @var MigrationInterface $migration */
        $migration = Yii::createObject($class);
        if ($migration instanceof BaseObject && $migration->canSetProperty('compact')) {
            $migration->compact = $this->compact;
        }

        return $migration;
    }

    /**
     * Includes the migration file for a given migration class name.
     *
     * This function will do nothing on namespaced migrations, which are loaded by
     * autoloading automatically. It will include the migration file, by searching
     * [[migrationPath]] for classes without namespace.
     * @param string $class the migration class name.
     * @since 2.0.12
     */
    protected function includeMigrationFile($class)
    {
        $class = trim($class, '\\');
        if (strpos($class, '\\') === false) {
            if (is_array($this->migrationPath)) {
                foreach ($this->migrationPath as $path) {
                    $file = $path . DIRECTORY_SEPARATOR . $class . '.php';
                    if (is_file($file)) {
                        require_once $file;
                        break;
                    }
                }
            } else {
                $file = $this->migrationPath . DIRECTORY_SEPARATOR . $class . '.php';
                require_once $file;
            }
        }
    }

    /**
     * Migrates to the specified apply time in the past.
     * @param int $time UNIX timestamp value.
     */
    protected function migrateToTime($time)
    {
        $count = 0;
        $migrations = array_values($this->getMigrationHistory(null));
        while ($count < count($migrations) && $migrations[$count] > $time) {
            ++$count;
        }
        if ($count === 0) {
            $this->stdout("Nothing needs to be done.\n", Console::FG_GREEN);
        } else {
            $this->actionDown($count);
        }
    }

    /**
     * Migrates to the certain version.
     * @param string $version name in the full format.
     * @return int CLI exit code
     * @throws Exception if the provided version cannot be found.
     */
    protected function migrateToVersion($version)
    {
        $originalVersion = $version;

        // try migrate up
        $migrations = $this->getNewMigrations();
        foreach ($migrations as $i => $migration) {
            if (strpos($migration, $version) === 0) {
                $this->actionUp($i + 1);

                return ExitCode::OK;
            }
        }

        // try migrate down
        $migrations = array_keys($this->getMigrationHistory(null));
        foreach ($migrations as $i => $migration) {
            if (strpos($migration, $version) === 0) {
                if ($i === 0) {
                    $this->stdout("Already at '$originalVersion'. Nothing needs to be done.\n", Console::FG_YELLOW);
                } else {
                    $this->actionDown($i);
                }

                return ExitCode::OK;
            }
        }

        throw new Exception("Unable to find the version '$originalVersion'.");
    }

    /**
     * Returns the migrations that are not applied.
     * @return array list of new migrations
     */
    protected function getNewMigrations()
    {
        $applied = [];
        foreach ($this->getMigrationHistory(null) as $class => $time) {
            $applied[trim($class, '\\')] = true;
        }

        $migrationPaths = [];
        if (is_array($this->migrationPath)) {
            foreach ($this->migrationPath as $path) {
                $migrationPaths[] = [$path, ''];
            }
        } elseif (!empty($this->migrationPath)) {
            $migrationPaths[] = [$this->migrationPath, ''];
        }
        foreach ($this->migrationNamespaces as $namespace) {
            $migrationPaths[] = [$this->getNamespacePath($namespace), $namespace];
        }

        $migrations = [];
        foreach ($migrationPaths as $item) {
            list($migrationPath, $namespace) = $item;
            if (!file_exists($migrationPath)) {
                continue;
            }
            $handle = opendir($migrationPath);
            while (($file = readdir($handle)) !== false) {
                if ($file === '.' || $file === '..') {
                    continue;
                }
                $path = $migrationPath . DIRECTORY_SEPARATOR . $file;
                if (preg_match('/^(m(\d{6}_?\d{6})\D.*?)\.php$/is', $file, $matches) && is_file($path)) {
                    $class = $matches[1];
                    if (!empty($namespace)) {
                        $class = $namespace . '\\' . $class;
                    }
                    $time = str_replace('_', '', $matches[2]);
                    if (!isset($applied[$class])) {
                        $migrations[$time . '\\' . $class] = $class;
                    }
                }
            }
            closedir($handle);
        }
        ksort($migrations);

        return array_values($migrations);
    }

    /**
     * Generates new migration source PHP code.
     * Child class may override this method, adding extra logic or variation to the process.
     * @param array $params generation parameters, usually following parameters are present:
     *
     *  - name: string migration base name
     *  - className: string migration class name
     *
     * @return string generated PHP code.
     * @since 2.0.8
     */
    protected function generateMigrationSourceCode($params)
    {
        return $this->renderFile(Yii::getAlias($this->templateFile), $params);
    }

    /**
     * Truncates the database.
     * This method should be overwritten in subclasses to implement the task of clearing the database.
     * @throws NotSupportedException if not overridden
     * @since 2.0.13
     */
    protected function truncateDatabase()
    {
        throw new NotSupportedException('This command is not implemented in ' . get_class($this));
    }

    /**
     * Return the maximum name length for a migration.
     *
     * Subclasses may override this method to define a limit.
     * @return int|null the maximum name length for a migration or `null` if no limit applies.
     * @since 2.0.13
     */
    protected function getMigrationNameLimit()
    {
        return null;
    }

    /**
     * Returns the migration history.
     * @param int $limit the maximum number of records in the history to be returned. `null` for "no limit".
     * @return array the migration history
     */
    abstract protected function getMigrationHistory($limit);

    /**
     * Adds new migration entry to the history.
     * @param string $version migration version name.
     */
    abstract protected function addMigrationHistory($version);

    /**
     * Removes existing migration from the history.
     * @param string $version migration version name.
     */
    abstract protected function removeMigrationHistory($version);
}<|MERGE_RESOLUTION|>--- conflicted
+++ resolved
@@ -626,17 +626,13 @@
             throw new Exception('The migration name should contain letters, digits, underscore and/or backslash characters only.');
         }
 
-<<<<<<< HEAD
         [$namespace, $className] = $this->generateClassName($name);
-=======
-        list($namespace, $className) = $this->generateClassName($name);
         // Abort if name is too long
         $nameLimit = $this->getMigrationNameLimit();
         if ($nameLimit !== null && strlen($className) > $nameLimit) {
             throw new Exception('The migration name is too long.');
         }
 
->>>>>>> 42704705
         $migrationPath = $this->findMigrationPath($namespace);
 
         $file = $migrationPath . DIRECTORY_SEPARATOR . $className . '.php';
