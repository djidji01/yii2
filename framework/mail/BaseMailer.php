<?php
/**
 * @link http://www.yiiframework.com/
 * @copyright Copyright (c) 2008 Yii Software LLC
 * @license http://www.yiiframework.com/license/
 */

namespace yii\mail;

use Yii;
use yii\base\Component;

/**
 * BaseMailer serves as a base class that implements the basic functions required by [[MailerInterface]].
 *
 * Concrete child classes should may focus on implementing the [[sendMessage()]] method.
 *
 * For more details and usage information on BaseMailer, see the [guide article on mailing](guide:tutorial-mailing).
 *
 * @see BaseMessage
 *
 * @property Composer $composer Message composer instance. Note that the type of this property differs in getter and setter. See
 * [[getComposer()]] and [[setComposer()]] for details.
 *
 * @author Paul Klimov <klimov.paul@gmail.com>
 * @since 2.0
 */
abstract class BaseMailer extends Component implements MailerInterface
{
    /**
     * @event MailEvent an event raised right before send.
     * You may set [[MailEvent::isValid]] to be false to cancel the send.
     */
    const EVENT_BEFORE_SEND = 'beforeSend';
    /**
     * @event MailEvent an event raised right after send.
     */
    const EVENT_AFTER_SEND = 'afterSend';

    /**
     * @var array the configuration that should be applied to any newly created
     * email message instance by [[createMessage()]] or [[compose()]]. Any valid property defined
     * by [[MessageInterface]] can be configured, such as `from`, `to`, `subject`, `textBody`, `htmlBody`, etc.
     *
     * For example:
     *
     * ```php
     * [
     *     'charset' => 'UTF-8',
     *     'from' => 'noreply@mydomain.com',
     *     'bcc' => 'developer@mydomain.com',
     * ]
     * ```
     */
    public $messageConfig = [];
    /**
     * @var string the default class name of the new message instances created by [[createMessage()]]
     */
    public $messageClass = BaseMessage::class;
    /**
     * @var bool whether to save email messages as files under [[fileTransportPath]] instead of sending them
     * to the actual recipients. This is usually used during development for debugging purpose.
     * @see fileTransportPath
     */
    public $useFileTransport = false;
    /**
     * @var string the directory where the email messages are saved when [[useFileTransport]] is true.
     */
    public $fileTransportPath = '@runtime/mail';
    /**
     * @var callable a PHP callback that will be called by [[send()]] when [[useFileTransport]] is true.
     * The callback should return a file name which will be used to save the email message.
     * If not set, the file name will be generated based on the current timestamp.
     *
     * The signature of the callback is:
     *
     * ```php
     * function ($mailer, $message)
     * ```
     */
    public $fileTransportCallback;

    /**
     * @var Composer|array|string|callable message composer.
     * @since 2.1
     */
    private $_composer;


    /**
     * @return Composer message composer instance.
     * @since 2.1
     */
    public function getComposer()
    {
        if (!is_object($this->_composer) || $this->_composer instanceof \Closure) {
            if (is_array($this->_composer) && !isset($this->_composer['class'])) {
                $this->_composer['class'] = Composer::class;
            }
            $this->_composer = Yii::createObject($this->_composer);
        }
        return $this->_composer;
    }

    /**
     * @param Composer|array|string|callable $composer message composer instance or DI compatible configuration.
     * @since 2.1
     */
    public function setComposer($composer)
    {
        $this->_composer = $composer;
    }

    /**
     * Creates a new message instance and optionally composes its body content via view rendering.
     *
     * @param string|array|null $view the view to be used for rendering the message body. This can be:
     *
     * - a string, which represents the view name or path alias for rendering the HTML body of the email.
     *   In this case, the text body will be generated by applying `strip_tags()` to the HTML body.
     * - an array with 'html' and/or 'text' elements. The 'html' element refers to the view name or path alias
     *   for rendering the HTML body, while 'text' element is for rendering the text body. For example,
     *   `['html' => 'contact-html', 'text' => 'contact-text']`.
     * - null, meaning the message instance will be returned without body content.
     *
     * The view to be rendered can be specified in one of the following formats:
     *
     * - path alias (e.g. "@app/mail/contact");
     * - a relative view name (e.g. "contact") located under [[viewPath]].
     *
     * @param array $params the parameters (name-value pairs) that will be extracted and made available in the view file.
     * @return MessageInterface message instance.
     */
    public function compose($view = null, array $params = [])
    {
        $message = $this->createMessage();
        if ($view === null) {
            return $message;
        }

        $this->getComposer()->compose($message, $view, $params);

<<<<<<< HEAD
=======
        $this->_message = $message;

        if (is_array($view)) {
            if (isset($view['html'])) {
                $html = $this->render($view['html'], $params, $this->htmlLayout);
            }
            if (isset($view['text'])) {
                $text = $this->render($view['text'], $params, $this->textLayout);
            }
        } else {
            $html = $this->render($view, $params, $this->htmlLayout);
        }


        $this->_message = null;

        if (isset($html)) {
            $message->setHtmlBody($html);
        }
        if (isset($text)) {
            $message->setTextBody($text);
        } elseif (isset($html)) {
            if (preg_match('~<body[^>]*>(.*?)</body>~is', $html, $match)) {
                $html = $match[1];
            }
            // remove style and script
            $html = preg_replace('~<((style|script))[^>]*>(.*?)</\1>~is', '', $html);
            // strip all HTML tags and decoded HTML entities
            $text = html_entity_decode(strip_tags($html), ENT_QUOTES | ENT_HTML5, Yii::$app ? Yii::$app->charset : 'UTF-8');
            // improve whitespace
            $text = preg_replace("~^[ \t]+~m", '', trim($text));
            $text = preg_replace('~\R\R+~mu', "\n\n", $text);
            $message->setTextBody($text);
        }

>>>>>>> 03aac69a
        return $message;
    }

    /**
     * Creates a new message instance.
     * The newly created instance will be initialized with the configuration specified by [[messageConfig]].
     * If the configuration does not specify a 'class', the [[messageClass]] will be used as the class
     * of the new message instance.
     * @return MessageInterface message instance.
     */
    protected function createMessage()
    {
        $config = $this->messageConfig;
        if (!array_key_exists('class', $config)) {
            $config['class'] = $this->messageClass;
        }
        $config['mailer'] = $this;
        return Yii::createObject($config);
    }

    /**
     * Sends the given email message.
     * This method will log a message about the email being sent.
     * If [[useFileTransport]] is true, it will save the email as a file under [[fileTransportPath]].
     * Otherwise, it will call [[sendMessage()]] to send the email to its recipient(s).
     * Child classes should implement [[sendMessage()]] with the actual email sending logic.
     * @param MessageInterface $message email message instance to be sent
     * @return bool whether the message has been sent successfully
     */
    public function send($message)
    {
        if (!$this->beforeSend($message)) {
            return false;
        }

        $address = $message->getTo();
        if (is_array($address)) {
            $address = implode(', ', array_keys($address));
        }
        Yii::info('Sending email "' . $message->getSubject() . '" to "' . $address . '"', __METHOD__);

        if ($this->useFileTransport) {
            $isSuccessful = $this->saveMessage($message);
        } else {
            $isSuccessful = $this->sendMessage($message);
        }
        $this->afterSend($message, $isSuccessful);

        return $isSuccessful;
    }

    /**
     * Sends multiple messages at once.
     *
     * The default implementation simply calls [[send()]] multiple times.
     * Child classes may override this method to implement more efficient way of
     * sending multiple messages.
     *
     * @param array $messages list of email messages, which should be sent.
     * @return int number of messages that are successfully sent.
     */
    public function sendMultiple(array $messages)
    {
        $successCount = 0;
        foreach ($messages as $message) {
            if ($this->send($message)) {
                $successCount++;
            }
        }

        return $successCount;
    }

    /**
     * Sends the specified message.
     * This method should be implemented by child classes with the actual email sending logic.
     * @param MessageInterface $message the message to be sent
     * @return bool whether the message is sent successfully
     */
    abstract protected function sendMessage($message);

    /**
     * Saves the message as a file under [[fileTransportPath]].
     * @param MessageInterface $message
     * @return bool whether the message is saved successfully
     */
    protected function saveMessage($message)
    {
        $path = Yii::getAlias($this->fileTransportPath);
        if (!is_dir($path)) {
            mkdir($path, 0777, true);
        }
        if ($this->fileTransportCallback !== null) {
            $file = $path . '/' . call_user_func($this->fileTransportCallback, $this, $message);
        } else {
            $file = $path . '/' . $this->generateMessageFileName();
        }
        file_put_contents($file, $message->toString());

        return true;
    }

    /**
     * @return string the file name for saving the message when [[useFileTransport]] is true.
     */
    public function generateMessageFileName()
    {
        $time = microtime(true);

        return date('Ymd-His-', $time) . sprintf('%04d', (int) (($time - (int) $time) * 10000)) . '-' . sprintf('%04d', mt_rand(0, 10000)) . '.eml';
    }

    /**
<<<<<<< HEAD
=======
     * @return string the directory that contains the view files for composing mail messages
     * Defaults to '@app/mail'.
     */
    public function getViewPath()
    {
        if ($this->_viewPath === null) {
            $this->setViewPath('@app/mail');
        }

        return $this->_viewPath;
    }

    /**
     * @param string $path the directory that contains the view files for composing mail messages
     * This can be specified as an absolute path or a [path alias](guide:concept-aliases).
     */
    public function setViewPath($path)
    {
        $this->_viewPath = Yii::getAlias($path);
    }

    /**
>>>>>>> 03aac69a
     * This method is invoked right before mail send.
     * You may override this method to do last-minute preparation for the message.
     * If you override this method, please make sure you call the parent implementation first.
     * @param MessageInterface $message
     * @return bool whether to continue sending an email.
     */
    public function beforeSend($message)
    {
        $event = new MailEvent(['message' => $message]);
        $this->trigger(self::EVENT_BEFORE_SEND, $event);

        return $event->isValid;
    }

    /**
     * This method is invoked right after mail was send.
     * You may override this method to do some postprocessing or logging based on mail send status.
     * If you override this method, please make sure you call the parent implementation first.
     * @param MessageInterface $message
     * @param bool $isSuccessful
     */
    public function afterSend($message, $isSuccessful)
    {
        $event = new MailEvent(['message' => $message, 'isSuccessful' => $isSuccessful]);
        $this->trigger(self::EVENT_AFTER_SEND, $event);
    }
}<|MERGE_RESOLUTION|>--- conflicted
+++ resolved
@@ -140,44 +140,6 @@
 
         $this->getComposer()->compose($message, $view, $params);
 
-<<<<<<< HEAD
-=======
-        $this->_message = $message;
-
-        if (is_array($view)) {
-            if (isset($view['html'])) {
-                $html = $this->render($view['html'], $params, $this->htmlLayout);
-            }
-            if (isset($view['text'])) {
-                $text = $this->render($view['text'], $params, $this->textLayout);
-            }
-        } else {
-            $html = $this->render($view, $params, $this->htmlLayout);
-        }
-
-
-        $this->_message = null;
-
-        if (isset($html)) {
-            $message->setHtmlBody($html);
-        }
-        if (isset($text)) {
-            $message->setTextBody($text);
-        } elseif (isset($html)) {
-            if (preg_match('~<body[^>]*>(.*?)</body>~is', $html, $match)) {
-                $html = $match[1];
-            }
-            // remove style and script
-            $html = preg_replace('~<((style|script))[^>]*>(.*?)</\1>~is', '', $html);
-            // strip all HTML tags and decoded HTML entities
-            $text = html_entity_decode(strip_tags($html), ENT_QUOTES | ENT_HTML5, Yii::$app ? Yii::$app->charset : 'UTF-8');
-            // improve whitespace
-            $text = preg_replace("~^[ \t]+~m", '', trim($text));
-            $text = preg_replace('~\R\R+~mu', "\n\n", $text);
-            $message->setTextBody($text);
-        }
-
->>>>>>> 03aac69a
         return $message;
     }
 
@@ -252,6 +214,24 @@
     }
 
     /**
+     * Renders the specified view with optional parameters and layout.
+     * The view will be rendered using the [[view]] component.
+     * @param string $view the view name or the [path alias](guide:concept-aliases) of the view file.
+     * @param array $params the parameters (name-value pairs) that will be extracted and made available in the view file.
+     * @param string|bool $layout layout view name or [path alias](guide:concept-aliases). If false, no layout will be applied.
+     * @return string the rendering result.
+     */
+    public function render($view, $params = [], $layout = false)
+    {
+        $output = $this->getView()->render($view, $params, $this);
+        if ($layout !== false) {
+            return $this->getView()->render($layout, ['content' => $output, 'message' => $this->_message], $this);
+        }
+
+        return $output;
+    }
+
+    /**
      * Sends the specified message.
      * This method should be implemented by child classes with the actual email sending logic.
      * @param MessageInterface $message the message to be sent
@@ -291,31 +271,6 @@
     }
 
     /**
-<<<<<<< HEAD
-=======
-     * @return string the directory that contains the view files for composing mail messages
-     * Defaults to '@app/mail'.
-     */
-    public function getViewPath()
-    {
-        if ($this->_viewPath === null) {
-            $this->setViewPath('@app/mail');
-        }
-
-        return $this->_viewPath;
-    }
-
-    /**
-     * @param string $path the directory that contains the view files for composing mail messages
-     * This can be specified as an absolute path or a [path alias](guide:concept-aliases).
-     */
-    public function setViewPath($path)
-    {
-        $this->_viewPath = Yii::getAlias($path);
-    }
-
-    /**
->>>>>>> 03aac69a
      * This method is invoked right before mail send.
      * You may override this method to do last-minute preparation for the message.
      * If you override this method, please make sure you call the parent implementation first.
