<?php
/**
 * @link http://www.yiiframework.com/
 * @copyright Copyright (c) 2008 Yii Software LLC
 * @license http://www.yiiframework.com/license/
 */

namespace yii\rbac;

use yii\base\Component;
use yii\base\InvalidArgumentException;
use yii\base\InvalidConfigException;
<<<<<<< HEAD
use yii\base\InvalidArgumentException;
=======
use yii\base\InvalidValueException;
>>>>>>> 313be2a5

/**
 * BaseManager is a base class implementing [[ManagerInterface]] for RBAC management.
 *
 * For more details and usage information on DbManager, see the [guide article on security authorization](guide:security-authorization).
 *
 * @property Role[] $defaultRoleInstances Default roles. The array is indexed by the role names. This property
 * is read-only.
 * @property array $defaultRoles Default roles. Note that the type of this property differs in getter and
 * setter. See [[getDefaultRoles()]] and [[setDefaultRoles()]] for details.
 *
 * @author Qiang Xue <qiang.xue@gmail.com>
 * @since 2.0
 */
abstract class BaseManager extends Component implements ManagerInterface
{
    /**
     * @var array a list of role names that are assigned to every user automatically without calling [[assign()]].
     * Note that these roles are applied to users, regardless of their state of authentication.
     */
    protected $defaultRoles = [];


    /**
     * Returns the named auth item.
     * @param string $name the auth item name.
     * @return Item the auth item corresponding to the specified name. Null is returned if no such item.
     */
    abstract protected function getItem($name);

    /**
     * Returns the items of the specified type.
     * @param int $type the auth item type (either [[Item::TYPE_ROLE]] or [[Item::TYPE_PERMISSION]]
     * @return Item[] the auth items of the specified type.
     */
    abstract protected function getItems($type);

    /**
     * Adds an auth item to the RBAC system.
     * @param Item $item the item to add
     * @return bool whether the auth item is successfully added to the system
     * @throws \Exception if data validation or saving fails (such as the name of the role or permission is not unique)
     */
    abstract protected function addItem($item);

    /**
     * Adds a rule to the RBAC system.
     * @param Rule $rule the rule to add
     * @return bool whether the rule is successfully added to the system
     * @throws \Exception if data validation or saving fails (such as the name of the rule is not unique)
     */
    abstract protected function addRule($rule);

    /**
     * Removes an auth item from the RBAC system.
     * @param Item $item the item to remove
     * @return bool whether the role or permission is successfully removed
     * @throws \Exception if data validation or saving fails (such as the name of the role or permission is not unique)
     */
    abstract protected function removeItem($item);

    /**
     * Removes a rule from the RBAC system.
     * @param Rule $rule the rule to remove
     * @return bool whether the rule is successfully removed
     * @throws \Exception if data validation or saving fails (such as the name of the rule is not unique)
     */
    abstract protected function removeRule($rule);

    /**
     * Updates an auth item in the RBAC system.
     * @param string $name the name of the item being updated
     * @param Item $item the updated item
     * @return bool whether the auth item is successfully updated
     * @throws \Exception if data validation or saving fails (such as the name of the role or permission is not unique)
     */
    abstract protected function updateItem($name, $item);

    /**
     * Updates a rule to the RBAC system.
     * @param string $name the name of the rule being updated
     * @param Rule $rule the updated rule
     * @return bool whether the rule is successfully updated
     * @throws \Exception if data validation or saving fails (such as the name of the rule is not unique)
     */
    abstract protected function updateRule($name, $rule);

    /**
     * {@inheritdoc}
     */
    public function createRole($name)
    {
        $role = new Role();
        $role->name = $name;
        return $role;
    }

    /**
     * {@inheritdoc}
     */
    public function createPermission($name)
    {
        $permission = new Permission();
        $permission->name = $name;
        return $permission;
    }

    /**
     * {@inheritdoc}
     */
    public function add($object)
    {
        if ($object instanceof Item) {
            if ($object->ruleName && $this->getRule($object->ruleName) === null) {
                $rule = \Yii::createObject($object->ruleName);
                $rule->name = $object->ruleName;
                $this->addRule($rule);
            }

            return $this->addItem($object);
        } elseif ($object instanceof Rule) {
            return $this->addRule($object);
        }

        throw new InvalidArgumentException('Adding unsupported object type.');
    }

    /**
     * {@inheritdoc}
     */
    public function remove($object)
    {
        if ($object instanceof Item) {
            return $this->removeItem($object);
        } elseif ($object instanceof Rule) {
            return $this->removeRule($object);
        }

        throw new InvalidArgumentException('Removing unsupported object type.');
    }

    /**
     * {@inheritdoc}
     */
    public function update($name, $object)
    {
        if ($object instanceof Item) {
            if ($object->ruleName && $this->getRule($object->ruleName) === null) {
                $rule = \Yii::createObject($object->ruleName);
                $rule->name = $object->ruleName;
                $this->addRule($rule);
            }

            return $this->updateItem($name, $object);
        } elseif ($object instanceof Rule) {
            return $this->updateRule($name, $object);
        }

        throw new InvalidArgumentException('Updating unsupported object type.');
    }

    /**
     * {@inheritdoc}
     */
    public function getRole($name)
    {
        $item = $this->getItem($name);
        return $item instanceof Item && $item->type == Item::TYPE_ROLE ? $item : null;
    }

    /**
     * {@inheritdoc}
     */
    public function getPermission($name)
    {
        $item = $this->getItem($name);
        return $item instanceof Item && $item->type == Item::TYPE_PERMISSION ? $item : null;
    }

    /**
     * {@inheritdoc}
     */
    public function getRoles()
    {
        return $this->getItems(Item::TYPE_ROLE);
    }

    /**
     * Set default roles
     * @param string[]|\Closure $roles either array of roles or a callable returning it
     * @throws InvalidArgumentException when $roles is neither array nor Closure
     * @throws InvalidValueException when Closure return is not an array
     * @since 2.0.14
     */
    public function setDefaultRoles($roles)
    {
        if (is_array($roles)) {
            $this->defaultRoles = $roles;
        } elseif ($roles instanceof \Closure) {
            $roles = call_user_func($roles);
            if (!is_array($roles)) {
<<<<<<< HEAD
                throw new InvalidArgumentException('Default roles closure must return an array');
=======
                throw new InvalidValueException('Default roles closure must return an array');
>>>>>>> 313be2a5
            }
            $this->defaultRoles = $roles;
        } else {
            throw new InvalidArgumentException('Default roles must be either an array or a callable');
        }
    }

    /**
     * Get default roles
     * @return string[] default roles
     * @since 2.0.14
     */
    public function getDefaultRoles()
    {
        return $this->defaultRoles;
    }

    /**
     * Returns defaultRoles as array of Role objects.
     * @since 2.0.12
     * @return Role[] default roles. The array is indexed by the role names
     */
    public function getDefaultRoleInstances()
    {
        $result = [];
        foreach ($this->defaultRoles as $roleName) {
            $result[$roleName] = $this->createRole($roleName);
        }

        return $result;
    }

    /**
     * {@inheritdoc}
     */
    public function getPermissions()
    {
        return $this->getItems(Item::TYPE_PERMISSION);
    }

    /**
     * Executes the rule associated with the specified auth item.
     *
     * If the item does not specify a rule, this method will return true. Otherwise, it will
     * return the value of [[Rule::execute()]].
     *
     * @param string|int $user the user ID. This should be either an integer or a string representing
     * the unique identifier of a user. See [[\yii\web\User::id]].
     * @param Item $item the auth item that needs to execute its rule
     * @param array $params parameters passed to [[CheckAccessInterface::checkAccess()]] and will be passed to the rule
     * @return bool the return value of [[Rule::execute()]]. If the auth item does not specify a rule, true will be returned.
     * @throws InvalidConfigException if the auth item has an invalid rule.
     */
    protected function executeRule($user, $item, $params)
    {
        if ($item->ruleName === null) {
            return true;
        }
        $rule = $this->getRule($item->ruleName);
        if ($rule instanceof Rule) {
            return $rule->execute($user, $item, $params);
        }

        throw new InvalidConfigException("Rule not found: {$item->ruleName}");
    }

    /**
     * Checks whether array of $assignments is empty and [[defaultRoles]] property is empty as well.
     *
     * @param Assignment[] $assignments array of user's assignments
     * @return bool whether array of $assignments is empty and [[defaultRoles]] property is empty as well
     * @since 2.0.11
     */
    protected function hasNoAssignments(array $assignments)
    {
        return empty($assignments) && empty($this->defaultRoles);
    }
}<|MERGE_RESOLUTION|>--- conflicted
+++ resolved
@@ -10,11 +10,7 @@
 use yii\base\Component;
 use yii\base\InvalidArgumentException;
 use yii\base\InvalidConfigException;
-<<<<<<< HEAD
-use yii\base\InvalidArgumentException;
-=======
 use yii\base\InvalidValueException;
->>>>>>> 313be2a5
 
 /**
  * BaseManager is a base class implementing [[ManagerInterface]] for RBAC management.
@@ -216,11 +212,7 @@
         } elseif ($roles instanceof \Closure) {
             $roles = call_user_func($roles);
             if (!is_array($roles)) {
-<<<<<<< HEAD
-                throw new InvalidArgumentException('Default roles closure must return an array');
-=======
                 throw new InvalidValueException('Default roles closure must return an array');
->>>>>>> 313be2a5
             }
             $this->defaultRoles = $roles;
         } else {
