<?php
/**
 * @link http://www.yiiframework.com/
 * @copyright Copyright (c) 2008 Yii Software LLC
 * @license http://www.yiiframework.com/license/
 */

namespace yii\di;

use Yii;
use yii\base\InvalidConfigException;

/**
 * Instance represents a reference to a named object in a dependency injection (DI) container or a service locator.
 *
 * You may use [[get()]] to obtain the actual object referenced by [[id]].
 *
 * Instance is mainly used in two places:
 *
 * - When configuring a dependency injection container, you use Instance to reference a class name, interface name
 *   or alias name. The reference can later be resolved into the actual object by the container.
 * - In classes which use service locator to obtain dependent objects.
 *
 * The following example shows how to configure a DI container with Instance:
 *
 * ```php
 * $container = new \yii\di\Container;
<<<<<<< HEAD
 * $container->set('cache', \yii\caching\DbCache::class, Instance::of('db'));
=======
 * $container->set('cache', [
 *     'class' => 'yii\caching\DbCache',
 *     'db' => Instance::of('db')
 * ]);
>>>>>>> 623aed72
 * $container->set('db', [
 *     'class' => \yii\db\Connection::class,
 *     'dsn' => 'sqlite:path/to/file.db',
 * ]);
 * ```
 *
 * And the following example shows how a class retrieves a component from a service locator:
 *
 * ```php
 * class DbCache extends Cache
 * {
 *     public $db = 'db';
 *
 *     public function init()
 *     {
 *         parent::init();
 *         $this->db = Instance::ensure($this->db, \yii\db\Connection::class);
 *     }
 * }
 * ```
 *
 * @author Qiang Xue <qiang.xue@gmail.com>
 * @since 2.0
 */
class Instance
{
    /**
     * @var string the component ID, class name, interface name or alias name
     */
    public $id;


    /**
     * Constructor.
     * @param string $id the component ID
     */
    protected function __construct($id)
    {
        $this->id = $id;
    }

    /**
     * Creates a new Instance object.
     * @param string $id the component ID
     * @return Instance the new Instance object.
     */
    public static function of($id)
    {
        return new static($id);
    }

    /**
     * Resolves the specified reference into the actual object and makes sure it is of the specified type.
     *
     * The reference may be specified as a string or an Instance object. If the former,
     * it will be treated as a component ID, a class/interface name or an alias, depending on the container type.
     *
     * If you do not specify a container, the method will first try `Yii::$app` followed by `Yii::$container`.
     *
     * For example,
     *
     * ```php
     * use yii\db\Connection;
     *
     * // returns Yii::$app->db
     * $db = Instance::ensure('db', Connection::class);
     * // returns an instance of Connection using the given configuration
     * $db = Instance::ensure(['dsn' => 'sqlite:path/to/my.db'], Connection::class);
     * ```
     *
     * @param object|string|array|static $reference an object or a reference to the desired object.
     * You may specify a reference in terms of a component ID or an Instance object.
     * Starting from version 2.0.2, you may also pass in a configuration array for creating the object.
     * If the "class" value is not specified in the configuration array, it will use the value of `$type`.
     * @param string $type the class/interface name to be checked. If null, type check will not be performed.
     * @param ServiceLocator|Container $container the container. This will be passed to [[get()]].
     * @return object the object referenced by the Instance, or `$reference` itself if it is an object.
     * @throws InvalidConfigException if the reference is invalid
     */
    public static function ensure($reference, $type = null, $container = null)
    {
        if (is_array($reference)) {
            $class = isset($reference['class']) ? $reference['class'] : $type;
            if (!$container instanceof Container) {
                $container = Yii::$container;
            }
            unset($reference['class']);
            return $container->get($class, [], $reference);
        } elseif (empty($reference)) {
            throw new InvalidConfigException('The required component is not specified.');
        }

        if (is_string($reference)) {
            $reference = new static($reference);
        } elseif ($type === null || $reference instanceof $type) {
            return $reference;
        }

        if ($reference instanceof self) {
            $component = $reference->get($container);
            if ($type === null || $component instanceof $type) {
                return $component;
            } else {
                throw new InvalidConfigException('"' . $reference->id . '" refers to a ' . get_class($component) . " component. $type is expected.");
            }
        }

        $valueType = is_object($reference) ? get_class($reference) : gettype($reference);
        throw new InvalidConfigException("Invalid data type: $valueType. $type is expected.");
    }

    /**
     * Returns the actual object referenced by this Instance object.
     * @param ServiceLocator|Container $container the container used to locate the referenced object.
     * If null, the method will first try `Yii::$app` then `Yii::$container`.
     * @return object the actual object referenced by this Instance object.
     */
    public function get($container = null)
    {
        if ($container) {
            return $container->get($this->id);
        }
        if (Yii::$app && Yii::$app->has($this->id)) {
            return Yii::$app->get($this->id);
        } else {
            return Yii::$container->get($this->id);
        }
    }
}<|MERGE_RESOLUTION|>--- conflicted
+++ resolved
@@ -25,14 +25,10 @@
  *
  * ```php
  * $container = new \yii\di\Container;
-<<<<<<< HEAD
- * $container->set('cache', \yii\caching\DbCache::class, Instance::of('db'));
-=======
  * $container->set('cache', [
- *     'class' => 'yii\caching\DbCache',
+ *     'class' => \yii\caching\DbCache::class,
  *     'db' => Instance::of('db')
  * ]);
->>>>>>> 623aed72
  * $container->set('db', [
  *     'class' => \yii\db\Connection::class,
  *     'dsn' => 'sqlite:path/to/file.db',
