--- conflicted
+++ resolved
@@ -8,12 +8,9 @@
 namespace yii\db;
 
 use Yii;
-<<<<<<< HEAD
 use yii\base\InvalidConfigException;
 use yii\base\Object;
 use yii\base\NotSupportedException;
-=======
->>>>>>> ba0ab403
 use yii\base\InvalidCallException;
 use yii\base\NotSupportedException;
 use yii\base\Object;
@@ -140,38 +137,7 @@
      */
     protected function findTableNames($schema = '')
     {
-<<<<<<< HEAD
         throw new NotSupportedException(get_class($this) . ' does not support fetching all table names.');
-=======
-        if (array_key_exists($name, $this->_tables) && !$refresh) {
-            return $this->_tables[$name];
-        }
-
-        $db = $this->db;
-        $realName = $this->getRawTableName($name);
-
-        if ($db->enableSchemaCache && !in_array($name, $db->schemaCacheExclude, true)) {
-            /* @var $cache CacheInterface */
-            $cache = is_string($db->schemaCache) ? Yii::$app->get($db->schemaCache, false) : $db->schemaCache;
-            if ($cache instanceof CacheInterface) {
-                $key = $this->getCacheKey($name);
-                if ($refresh || ($table = $cache->get($key)) === false) {
-                    $this->_tables[$name] = $table = $this->loadTableSchema($realName);
-                    if ($table !== null) {
-                        $cache->set($key, $table, $db->schemaCacheDuration, new TagDependency([
-                            'tags' => $this->getCacheTag(),
-                        ]));
-                    }
-                } else {
-                    $this->_tables[$name] = $table;
-                }
-
-                return $this->_tables[$name];
-            }
-        }
-
-        return $this->_tables[$name] = $this->loadTableSchema($realName);
->>>>>>> ba0ab403
     }
 
     /**
