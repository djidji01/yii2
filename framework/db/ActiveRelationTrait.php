<?php
/**
 * @link http://www.yiiframework.com/
 * @copyright Copyright (c) 2008 Yii Software LLC
 * @license http://www.yiiframework.com/license/
 */

namespace yii\db;

use yii\base\InvalidArgumentException;
use yii\base\InvalidConfigException;
<<<<<<< HEAD
use yii\base\InvalidArgumentException;
=======
>>>>>>> 313be2a5

/**
 * ActiveRelationTrait implements the common methods and properties for active record relational queries.
 *
 * @author Qiang Xue <qiang.xue@gmail.com>
 * @author Carsten Brandt <mail@cebe.cc>
 * @since 2.0
 *
 * @method ActiveRecordInterface one()
 * @method ActiveRecordInterface[] all()
 * @property ActiveRecord $modelClass
 */
trait ActiveRelationTrait
{
    /**
     * @var bool whether this query represents a relation to more than one record.
     * This property is only used in relational context. If true, this relation will
     * populate all query results into AR instances using [[Query::all()|all()]].
     * If false, only the first row of the results will be retrieved using [[Query::one()|one()]].
     */
    public $multiple;
    /**
     * @var ActiveRecord the primary model of a relational query.
     * This is used only in lazy loading with dynamic query options.
     */
    public $primaryModel;
    /**
     * @var array the columns of the primary and foreign tables that establish a relation.
     * The array keys must be columns of the table for this relation, and the array values
     * must be the corresponding columns from the primary table.
     * Do not prefix or quote the column names as this will be done automatically by Yii.
     * This property is only used in relational context.
     */
    public $link;
    /**
     * @var array|object the query associated with the junction table. Please call [[via()]]
     * to set this property instead of directly setting it.
     * This property is only used in relational context.
     * @see via()
     */
    public $via;
    /**
     * @var string the name of the relation that is the inverse of this relation.
     * For example, an order has a customer, which means the inverse of the "customer" relation
     * is the "orders", and the inverse of the "orders" relation is the "customer".
     * If this property is set, the primary record(s) will be referenced through the specified relation.
     * For example, `$customer->orders[0]->customer` and `$customer` will be the same object,
     * and accessing the customer of an order will not trigger new DB query.
     * This property is only used in relational context.
     * @see inverseOf()
     */
    public $inverseOf;


    /**
     * Clones internal objects.
     */
    public function __clone()
    {
        parent::__clone();
        // make a clone of "via" object so that the same query object can be reused multiple times
        if (is_object($this->via)) {
            $this->via = clone $this->via;
        } elseif (is_array($this->via)) {
            $this->via = [$this->via[0], clone $this->via[1]];
        }
    }

    /**
     * Specifies the relation associated with the junction table.
     *
     * Use this method to specify a pivot record/table when declaring a relation in the [[ActiveRecord]] class:
     *
     * ```php
     * class Order extends ActiveRecord
     * {
     *    public function getOrderItems() {
     *        return $this->hasMany(OrderItem::class, ['order_id' => 'id']);
     *    }
     *
     *    public function getItems() {
     *        return $this->hasMany(Item::class, ['id' => 'item_id'])
     *                    ->via('orderItems');
     *    }
     * }
     * ```
     *
     * @param string $relationName the relation name. This refers to a relation declared in [[primaryModel]].
     * @param callable $callable a PHP callback for customizing the relation associated with the junction table.
     * Its signature should be `function($query)`, where `$query` is the query to be customized.
     * @return $this the relation object itself.
     */
    public function via($relationName, callable $callable = null)
    {
        $relation = $this->primaryModel->getRelation($relationName);
        $this->via = [$relationName, $relation];
        if ($callable !== null) {
            call_user_func($callable, $relation);
        }

        return $this;
    }

    /**
     * Sets the name of the relation that is the inverse of this relation.
     * For example, a customer has orders, which means the inverse of the "orders" relation is the "customer".
     * If this property is set, the primary record(s) will be referenced through the specified relation.
     * For example, `$customer->orders[0]->customer` and `$customer` will be the same object,
     * and accessing the customer of an order will not trigger a new DB query.
     *
     * Use this method when declaring a relation in the [[ActiveRecord]] class, e.g. in Customer model:
     *
     * ```php
     * public function getOrders()
     * {
     *     return $this->hasMany(Order::class, ['customer_id' => 'id'])->inverseOf('customer');
     * }
     * ```
     *
     * This also may be used for Order model, but with caution:
     *
     * ```php
     * public function getCustomer()
     * {
     *     return $this->hasOne(Customer::class, ['id' => 'customer_id'])->inverseOf('orders');
     * }
     * ```
     *
     * in this case result will depend on how order(s) was loaded.
     * Let's suppose customer has several orders. If only one order was loaded:
     *
     * ```php
     * $orders = Order::find()->where(['id' => 1])->all();
     * $customerOrders = $orders[0]->customer->orders;
     * ```
     *
     * variable `$customerOrders` will contain only one order. If orders was loaded like this:
     *
     * ```php
     * $orders = Order::find()->with('customer')->where(['customer_id' => 1])->all();
     * $customerOrders = $orders[0]->customer->orders;
     * ```
     *
     * variable `$customerOrders` will contain all orders of the customer.
     *
     * @param string $relationName the name of the relation that is the inverse of this relation.
     * @return $this the relation object itself.
     */
    public function inverseOf($relationName)
    {
        $this->inverseOf = $relationName;
        return $this;
    }

    /**
     * Finds the related records for the specified primary record.
     * This method is invoked when a relation of an ActiveRecord is being accessed in a lazy fashion.
     * @param string $name the relation name
     * @param ActiveRecordInterface|BaseActiveRecord $model the primary model
     * @return mixed the related record(s)
     * @throws InvalidArgumentException if the relation is invalid
     */
    public function findFor($name, $model)
    {
        if (method_exists($model, 'get' . $name)) {
            $method = new \ReflectionMethod($model, 'get' . $name);
            $realName = lcfirst(substr($method->getName(), 3));
            if ($realName !== $name) {
<<<<<<< HEAD
                throw new InvalidArgumentException('Relation names are case sensitive. ' . get_class($model)
                    . " has a relation named \"$realName\" instead of \"$name\".");
=======
                throw new InvalidArgumentException('Relation names are case sensitive. ' . get_class($model) . " has a relation named \"$realName\" instead of \"$name\".");
>>>>>>> 313be2a5
            }
        }

        return $this->multiple ? $this->all() : $this->one();
    }

    /**
     * If applicable, populate the query's primary model into the related records' inverse relationship.
     * @param array $result the array of related records as generated by [[populate()]]
     * @since 2.0.9
     */
    private function addInverseRelations(&$result)
    {
        if ($this->inverseOf === null) {
            return;
        }

        foreach ($result as $i => $relatedModel) {
            if ($relatedModel instanceof ActiveRecordInterface) {
                if (!isset($inverseRelation)) {
                    $inverseRelation = $relatedModel->getRelation($this->inverseOf);
                }
                $relatedModel->populateRelation($this->inverseOf, $inverseRelation->multiple ? [$this->primaryModel] : $this->primaryModel);
            } else {
                if (!isset($inverseRelation)) {
                    /* @var $modelClass ActiveRecordInterface */
                    $modelClass = $this->modelClass;
                    $inverseRelation = $modelClass::instance()->getRelation($this->inverseOf);
                }
                $result[$i][$this->inverseOf] = $inverseRelation->multiple ? [$this->primaryModel] : $this->primaryModel;
            }
        }
    }

    /**
     * Finds the related records and populates them into the primary models.
     * @param string $name the relation name
     * @param array $primaryModels primary models
     * @return array the related models
     * @throws InvalidConfigException if [[link]] is invalid
     */
    public function populateRelation($name, &$primaryModels)
    {
        if (!is_array($this->link)) {
            throw new InvalidConfigException('Invalid link: it must be an array of key-value pairs.');
        }

        if ($this->via instanceof self) {
            // via junction table
            /* @var $viaQuery ActiveRelationTrait */
            $viaQuery = $this->via;
            $viaModels = $viaQuery->findJunctionRows($primaryModels);
            $this->filterByModels($viaModels);
        } elseif (is_array($this->via)) {
            // via relation
            /* @var $viaQuery ActiveRelationTrait|ActiveQueryTrait */
            [$viaName, $viaQuery] = $this->via;
            if ($viaQuery->asArray === null) {
                // inherit asArray from primary query
                $viaQuery->asArray($this->asArray);
            }
            $viaQuery->primaryModel = null;
            $viaModels = $viaQuery->populateRelation($viaName, $primaryModels);
            $this->filterByModels($viaModels);
        } else {
            $this->filterByModels($primaryModels);
        }

        if (!$this->multiple && count($primaryModels) === 1) {
            $model = $this->one();
            $primaryModel = reset($primaryModels);
            if ($primaryModel instanceof ActiveRecordInterface) {
                $primaryModel->populateRelation($name, $model);
            } else {
                $primaryModels[key($primaryModels)][$name] = $model;
            }
            if ($this->inverseOf !== null) {
                $this->populateInverseRelation($primaryModels, [$model], $name, $this->inverseOf);
            }

            return [$model];
        }

        // https://github.com/yiisoft/yii2/issues/3197
        // delay indexing related models after buckets are built
        $indexBy = $this->indexBy;
        $this->indexBy = null;
        $models = $this->all();

        if (isset($viaModels, $viaQuery)) {
            $buckets = $this->buildBuckets($models, $this->link, $viaModels, $viaQuery->link);
        } else {
            $buckets = $this->buildBuckets($models, $this->link);
        }

        $this->indexBy = $indexBy;
        if ($this->indexBy !== null && $this->multiple) {
            $buckets = $this->indexBuckets($buckets, $this->indexBy);
        }

        $link = array_values(isset($viaQuery) ? $viaQuery->link : $this->link);
        foreach ($primaryModels as $i => $primaryModel) {
            if ($this->multiple && count($link) === 1 && is_array($keys = $primaryModel[reset($link)])) {
                $value = [];
                foreach ($keys as $key) {
                    $key = $this->normalizeModelKey($key);
                    if (isset($buckets[$key])) {
                        if ($this->indexBy !== null) {
                            // if indexBy is set, array_merge will cause renumbering of numeric array
                            foreach ($buckets[$key] as $bucketKey => $bucketValue) {
                                $value[$bucketKey] = $bucketValue;
                            }
                        } else {
                            $value = array_merge($value, $buckets[$key]);
                        }
                    }
                }
            } else {
                $key = $this->getModelKey($primaryModel, $link);
                $value = isset($buckets[$key]) ? $buckets[$key] : ($this->multiple ? [] : null);
            }
            if ($primaryModel instanceof ActiveRecordInterface) {
                $primaryModel->populateRelation($name, $value);
            } else {
                $primaryModels[$i][$name] = $value;
            }
        }
        if ($this->inverseOf !== null) {
            $this->populateInverseRelation($primaryModels, $models, $name, $this->inverseOf);
        }

        return $models;
    }

    /**
     * @param ActiveRecordInterface[] $primaryModels primary models
     * @param ActiveRecordInterface[] $models models
     * @param string $primaryName the primary relation name
     * @param string $name the relation name
     */
    private function populateInverseRelation(&$primaryModels, $models, $primaryName, $name)
    {
        if (empty($models) || empty($primaryModels)) {
            return;
        }
        $model = reset($models);
        /* @var $relation ActiveQueryInterface|ActiveQuery */
        if ($model instanceof ActiveRecordInterface) {
            $relation = $model->getRelation($name);
        } else {
            /* @var $modelClass ActiveRecordInterface */
            $modelClass = $this->modelClass;
            $relation = $modelClass::instance()->getRelation($name);
        }

        if ($relation->multiple) {
            $buckets = $this->buildBuckets($primaryModels, $relation->link, null, null, false);
            if ($model instanceof ActiveRecordInterface) {
                foreach ($models as $model) {
                    $key = $this->getModelKey($model, $relation->link);
                    $model->populateRelation($name, isset($buckets[$key]) ? $buckets[$key] : []);
                }
            } else {
                foreach ($primaryModels as $i => $primaryModel) {
                    if ($this->multiple) {
                        foreach ($primaryModel as $j => $m) {
                            $key = $this->getModelKey($m, $relation->link);
                            $primaryModels[$i][$j][$name] = isset($buckets[$key]) ? $buckets[$key] : [];
                        }
                    } elseif (!empty($primaryModel[$primaryName])) {
                        $key = $this->getModelKey($primaryModel[$primaryName], $relation->link);
                        $primaryModels[$i][$primaryName][$name] = isset($buckets[$key]) ? $buckets[$key] : [];
                    }
                }
            }
        } else {
            if ($this->multiple) {
                foreach ($primaryModels as $i => $primaryModel) {
                    foreach ($primaryModel[$primaryName] as $j => $m) {
                        if ($m instanceof ActiveRecordInterface) {
                            $m->populateRelation($name, $primaryModel);
                        } else {
                            $primaryModels[$i][$primaryName][$j][$name] = $primaryModel;
                        }
                    }
                }
            } else {
                foreach ($primaryModels as $i => $primaryModel) {
                    if ($primaryModels[$i][$primaryName] instanceof ActiveRecordInterface) {
                        $primaryModels[$i][$primaryName]->populateRelation($name, $primaryModel);
                    } elseif (!empty($primaryModels[$i][$primaryName])) {
                        $primaryModels[$i][$primaryName][$name] = $primaryModel;
                    }
                }
            }
        }
    }

    /**
     * @param array $models
     * @param array $link
     * @param array $viaModels
     * @param array $viaLink
     * @param bool $checkMultiple
     * @return array
     */
    private function buildBuckets($models, $link, $viaModels = null, $viaLink = null, $checkMultiple = true)
    {
        if ($viaModels !== null) {
            $map = [];
            $viaLinkKeys = array_keys($viaLink);
            $linkValues = array_values($link);
            foreach ($viaModels as $viaModel) {
                $key1 = $this->getModelKey($viaModel, $viaLinkKeys);
                $key2 = $this->getModelKey($viaModel, $linkValues);
                $map[$key2][$key1] = true;
            }
        }

        $buckets = [];
        $linkKeys = array_keys($link);

        if (isset($map)) {
            foreach ($models as $model) {
                $key = $this->getModelKey($model, $linkKeys);
                if (isset($map[$key])) {
                    foreach (array_keys($map[$key]) as $key2) {
                        $buckets[$key2][] = $model;
                    }
                }
            }
        } else {
            foreach ($models as $model) {
                $key = $this->getModelKey($model, $linkKeys);
                $buckets[$key][] = $model;
            }
        }

        if ($checkMultiple && !$this->multiple) {
            foreach ($buckets as $i => $bucket) {
                $buckets[$i] = reset($bucket);
            }
        }

        return $buckets;
    }


    /**
     * Indexes buckets by column name.
     *
     * @param array $buckets
     * @param string|callable $indexBy the name of the column by which the query results should be indexed by.
     * This can also be a callable (e.g. anonymous function) that returns the index value based on the given row data.
     * @return array
     */
    private function indexBuckets($buckets, $indexBy)
    {
        $result = [];
        foreach ($buckets as $key => $models) {
            $result[$key] = [];
            foreach ($models as $model) {
                $index = is_string($indexBy) ? $model[$indexBy] : call_user_func($indexBy, $model);
                $result[$key][$index] = $model;
            }
        }

        return $result;
    }

    /**
     * @param array $attributes the attributes to prefix
     * @return array
     */
    private function prefixKeyColumns($attributes)
    {
        if ($this instanceof ActiveQuery && (!empty($this->join) || !empty($this->joinWith))) {
            if (empty($this->from)) {
                /* @var $modelClass ActiveRecord */
                $modelClass = $this->modelClass;
                $alias = $modelClass::tableName();
            } else {
                foreach ($this->from as $alias => $table) {
                    if (!is_string($alias)) {
                        $alias = $table;
                    }
                    break;
                }
            }
            if (isset($alias)) {
                foreach ($attributes as $i => $attribute) {
                    $attributes[$i] = "$alias.$attribute";
                }
            }
        }

        return $attributes;
    }

    /**
     * @param array $models
     */
    private function filterByModels($models)
    {
        $attributes = array_keys($this->link);

        $attributes = $this->prefixKeyColumns($attributes);

        $values = [];
        if (count($attributes) === 1) {
            // single key
            $attribute = reset($this->link);
            foreach ($models as $model) {
                if (($value = $model[$attribute]) !== null) {
                    if (is_array($value)) {
                        $values = array_merge($values, $value);
                    } else {
                        $values[] = $value;
                    }
                }
            }
            if (empty($values)) {
                $this->emulateExecution();
            }
        } else {
            // composite keys

            // ensure keys of $this->link are prefixed the same way as $attributes
            $prefixedLink = array_combine(
                $attributes,
                array_values($this->link)
            );
            foreach ($models as $model) {
                $v = [];
                foreach ($prefixedLink as $attribute => $link) {
                    $v[$attribute] = $model[$link];
                }
                $values[] = $v;
                if (empty($v)) {
                    $this->emulateExecution();
                }
            }
        }
        $this->andWhere(['in', $attributes, array_unique($values, SORT_REGULAR)]);
    }

    /**
     * @param ActiveRecordInterface|array $model
     * @param array $attributes
     * @return string
     */
    private function getModelKey($model, $attributes)
    {
        $key = [];
        foreach ($attributes as $attribute) {
            $key[] = $this->normalizeModelKey($model[$attribute]);
        }
        if (count($key) > 1) {
            return serialize($key);
        }
        $key = reset($key);
        return is_scalar($key) ? $key : serialize($key);
    }

    /**
     * @param mixed $value raw key value.
     * @return string normalized key value.
     */
    private function normalizeModelKey($value)
    {
        if (is_object($value) && method_exists($value, '__toString')) {
            // ensure matching to special objects, which are convertable to string, for cross-DBMS relations, for example: `|MongoId`
            $value = $value->__toString();
        }

        return $value;
    }

    /**
     * @param array $primaryModels either array of AR instances or arrays
     * @return array
     */
    private function findJunctionRows($primaryModels)
    {
        if (empty($primaryModels)) {
            return [];
        }
        $this->filterByModels($primaryModels);
        /* @var $primaryModel ActiveRecord */
        $primaryModel = reset($primaryModels);
        if (!$primaryModel instanceof ActiveRecordInterface) {
            // when primaryModels are array of arrays (asArray case)
            $primaryModel = $this->modelClass;
        }

        return $this->asArray()->all($primaryModel::getDb());
    }
}<|MERGE_RESOLUTION|>--- conflicted
+++ resolved
@@ -9,10 +9,6 @@
 
 use yii\base\InvalidArgumentException;
 use yii\base\InvalidConfigException;
-<<<<<<< HEAD
-use yii\base\InvalidArgumentException;
-=======
->>>>>>> 313be2a5
 
 /**
  * ActiveRelationTrait implements the common methods and properties for active record relational queries.
@@ -181,12 +177,7 @@
             $method = new \ReflectionMethod($model, 'get' . $name);
             $realName = lcfirst(substr($method->getName(), 3));
             if ($realName !== $name) {
-<<<<<<< HEAD
-                throw new InvalidArgumentException('Relation names are case sensitive. ' . get_class($model)
-                    . " has a relation named \"$realName\" instead of \"$name\".");
-=======
                 throw new InvalidArgumentException('Relation names are case sensitive. ' . get_class($model) . " has a relation named \"$realName\" instead of \"$name\".");
->>>>>>> 313be2a5
             }
         }
 
