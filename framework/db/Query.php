--- conflicted
+++ resolved
@@ -9,11 +9,8 @@
 
 use Yii;
 use yii\base\Component;
-<<<<<<< HEAD
 use yii\helpers\ArrayHelper;
-=======
 use yii\base\InvalidConfigException;
->>>>>>> f5c98f96
 
 /**
  * Query represents a SELECT SQL statement in a way that is independent of DBMS.
