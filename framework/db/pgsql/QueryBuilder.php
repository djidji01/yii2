<?php
/**
 * @link http://www.yiiframework.com/
 * @copyright Copyright (c) 2008 Yii Software LLC
 * @license http://www.yiiframework.com/license/
 */

namespace yii\db\pgsql;

use yii\base\InvalidArgumentException;

/**
 * QueryBuilder is the query builder for PostgreSQL databases.
 *
 * @author Gevik Babakhani <gevikb@gmail.com>
 * @since 2.0
 */
class QueryBuilder extends \yii\db\QueryBuilder
{
    /**
     * Defines a UNIQUE index for [[createIndex()]].
     * @since 2.0.6
     */
    const INDEX_UNIQUE = 'unique';
    /**
     * Defines a B-tree index for [[createIndex()]].
     * @since 2.0.6
     */
    const INDEX_B_TREE = 'btree';
    /**
     * Defines a hash index for [[createIndex()]].
     * @since 2.0.6
     */
    const INDEX_HASH = 'hash';
    /**
     * Defines a GiST index for [[createIndex()]].
     * @since 2.0.6
     */
    const INDEX_GIST = 'gist';
    /**
     * Defines a GIN index for [[createIndex()]].
     * @since 2.0.6
     */
    const INDEX_GIN = 'gin';

    /**
     * @var array mapping from abstract column types (keys) to physical column types (values).
     */
    public $typeMap = [
        Schema::TYPE_PK => 'serial NOT NULL PRIMARY KEY',
        Schema::TYPE_UPK => 'serial NOT NULL PRIMARY KEY',
        Schema::TYPE_BIGPK => 'bigserial NOT NULL PRIMARY KEY',
        Schema::TYPE_UBIGPK => 'bigserial NOT NULL PRIMARY KEY',
        Schema::TYPE_CHAR => 'char(1)',
        Schema::TYPE_STRING => 'varchar(255)',
        Schema::TYPE_TEXT => 'text',
        Schema::TYPE_SMALLINT => 'smallint',
        Schema::TYPE_INTEGER => 'integer',
        Schema::TYPE_BIGINT => 'bigint',
        Schema::TYPE_FLOAT => 'double precision',
        Schema::TYPE_DOUBLE => 'double precision',
        Schema::TYPE_DECIMAL => 'numeric(10,0)',
        Schema::TYPE_DATETIME => 'timestamp(0)',
        Schema::TYPE_TIMESTAMP => 'timestamp(0)',
        Schema::TYPE_TIME => 'time(0)',
        Schema::TYPE_DATE => 'date',
        Schema::TYPE_BINARY => 'bytea',
        Schema::TYPE_BOOLEAN => 'boolean',
        Schema::TYPE_MONEY => 'numeric(19,4)',
    ];

    /**
     * @var array map of query condition to builder methods.
     * These methods are used by [[buildCondition]] to build SQL conditions from array syntax.
     */
    protected $conditionBuilders = [
        'NOT' => 'buildNotCondition',
        'AND' => 'buildAndCondition',
        'OR' => 'buildAndCondition',
        'BETWEEN' => 'buildBetweenCondition',
        'NOT BETWEEN' => 'buildBetweenCondition',
        'IN' => 'buildInCondition',
        'NOT IN' => 'buildInCondition',
        'LIKE' => 'buildLikeCondition',
        'ILIKE' => 'buildLikeCondition',
        'NOT LIKE' => 'buildLikeCondition',
        'NOT ILIKE' => 'buildLikeCondition',
        'OR LIKE' => 'buildLikeCondition',
        'OR ILIKE' => 'buildLikeCondition',
        'OR NOT LIKE' => 'buildLikeCondition',
        'OR NOT ILIKE' => 'buildLikeCondition',
        'EXISTS' => 'buildExistsCondition',
        'NOT EXISTS' => 'buildExistsCondition',
    ];


    /**
     * Builds a SQL statement for creating a new index.
     * @param string $name the name of the index. The name will be properly quoted by the method.
     * @param string $table the table that the new index will be created for. The table name will be properly quoted by the method.
     * @param string|array $columns the column(s) that should be included in the index. If there are multiple columns,
     * separate them with commas or use an array to represent them. Each column name will be properly quoted
     * by the method, unless a parenthesis is found in the name.
     * @param bool|string $unique whether to make this a UNIQUE index constraint. You can pass `true` or [[INDEX_UNIQUE]] to create
     * a unique index, `false` to make a non-unique index using the default index type, or one of the following constants to specify
     * the index method to use: [[INDEX_B_TREE]], [[INDEX_HASH]], [[INDEX_GIST]], [[INDEX_GIN]].
     * @return string the SQL statement for creating a new index.
     * @see http://www.postgresql.org/docs/8.2/static/sql-createindex.html
     */
    public function createIndex($name, $table, $columns, $unique = false)
    {
        if ($unique === self::INDEX_UNIQUE || $unique === true) {
            $index = false;
            $unique = true;
        } else {
            $index = $unique;
            $unique = false;
        }

        return ($unique ? 'CREATE UNIQUE INDEX ' : 'CREATE INDEX ') .
        $this->db->quoteTableName($name) . ' ON ' .
        $this->db->quoteTableName($table) .
        ($index !== false ? " USING $index" : '') .
        ' (' . $this->buildColumns($columns) . ')';
    }

    /**
     * Builds a SQL statement for dropping an index.
     * @param string $name the name of the index to be dropped. The name will be properly quoted by the method.
     * @param string $table the table whose index is to be dropped. The name will be properly quoted by the method.
     * @return string the SQL statement for dropping an index.
     */
    public function dropIndex($name, $table)
    {
        return 'DROP INDEX ' . $this->db->quoteTableName($name);
    }

    /**
     * Builds a SQL statement for renaming a DB table.
     * @param string $oldName the table to be renamed. The name will be properly quoted by the method.
     * @param string $newName the new table name. The name will be properly quoted by the method.
     * @return string the SQL statement for renaming a DB table.
     */
    public function renameTable($oldName, $newName)
    {
        return 'ALTER TABLE ' . $this->db->quoteTableName($oldName) . ' RENAME TO ' . $this->db->quoteTableName($newName);
    }

    /**
     * Creates a SQL statement for resetting the sequence value of a table's primary key.
     * The sequence will be reset such that the primary key of the next new row inserted
     * will have the specified value or 1.
     * @param string $tableName the name of the table whose primary key sequence will be reset
     * @param mixed $value the value for the primary key of the next new row inserted. If this is not set,
     * the next new row's primary key will have a value 1.
     * @return string the SQL statement for resetting sequence
     * @throws InvalidArgumentException if the table does not exist or there is no sequence associated with the table.
     */
    public function resetSequence($tableName, $value = null)
    {
        $table = $this->db->getTableSchema($tableName);
        if ($table !== null && $table->sequenceName !== null) {
            // c.f. http://www.postgresql.org/docs/8.1/static/functions-sequence.html
            $sequence = $this->db->quoteTableName($table->sequenceName);
            $tableName = $this->db->quoteTableName($tableName);
            if ($value === null) {
                $key = $this->db->quoteColumnName(reset($table->primaryKey));
                $value = "(SELECT COALESCE(MAX({$key}),0) FROM {$tableName})+1";
            } else {
                $value = (int) $value;
            }

            return "SELECT SETVAL('$sequence',$value,false)";
        } elseif ($table === null) {
<<<<<<< HEAD
            throw new InvalidArgumentException("Table not found: $tableName");
        } else {
            throw new InvalidArgumentException("There is not sequence associated with table '$tableName'.");
=======
            throw new InvalidParamException("Table not found: $tableName");
>>>>>>> 6d2e0aff
        }

        throw new InvalidParamException("There is not sequence associated with table '$tableName'.");
    }

    /**
     * Builds a SQL statement for enabling or disabling integrity check.
     * @param bool $check whether to turn on or off the integrity check.
     * @param string $schema the schema of the tables.
     * @param string $table the table name.
     * @return string the SQL statement for checking integrity
     */
    public function checkIntegrity($check = true, $schema = '', $table = '')
    {
        $enable = $check ? 'ENABLE' : 'DISABLE';
        $schema = $schema ?: $this->db->getSchema()->defaultSchema;
        $tableNames = $table ? [$table] : $this->db->getSchema()->getTableNames($schema);
        $viewNames = $this->db->getSchema()->getViewNames($schema);
        $tableNames = array_diff($tableNames, $viewNames);
        $command = '';

        foreach ($tableNames as $tableName) {
            $tableName = $this->db->quoteTableName("{$schema}.{$tableName}");
            $command .= "ALTER TABLE $tableName $enable TRIGGER ALL; ";
        }

        // enable to have ability to alter several tables
        $this->db->getMasterPdo()->setAttribute(\PDO::ATTR_EMULATE_PREPARES, true);

        return $command;
    }

    /**
     * Builds a SQL statement for truncating a DB table.
     * Explicitly restarts identity for PGSQL to be consistent with other databases which all do this by default.
     * @param string $table the table to be truncated. The name will be properly quoted by the method.
     * @return string the SQL statement for truncating a DB table.
     */
    public function truncateTable($table)
    {
        return 'TRUNCATE TABLE ' . $this->db->quoteTableName($table) . ' RESTART IDENTITY';
    }

    /**
     * Builds a SQL statement for changing the definition of a column.
     * @param string $table the table whose column is to be changed. The table name will be properly quoted by the method.
     * @param string $column the name of the column to be changed. The name will be properly quoted by the method.
     * @param string $type the new column type. The [[getColumnType()]] method will be invoked to convert abstract
     * column type (if any) into the physical one. Anything that is not recognized as abstract type will be kept
     * in the generated SQL. For example, 'string' will be turned into 'varchar(255)', while 'string not null'
     * will become 'varchar(255) not null'. You can also use PostgreSQL-specific syntax such as `SET NOT NULL`.
     * @return string the SQL statement for changing the definition of a column.
     */
    public function alterColumn($table, $column, $type)
    {
        // https://github.com/yiisoft/yii2/issues/4492
        // http://www.postgresql.org/docs/9.1/static/sql-altertable.html
        if (!preg_match('/^(DROP|SET|RESET)\s+/i', $type)) {
            $type = 'TYPE ' . $this->getColumnType($type);
        }
        return 'ALTER TABLE ' . $this->db->quoteTableName($table) . ' ALTER COLUMN '
            . $this->db->quoteColumnName($column) . ' ' . $type;
    }

    /**
     * @inheritdoc
     */
    public function insert($table, $columns, &$params)
    {
        return parent::insert($table, $this->normalizeTableRowData($table, $columns), $params);
    }

    /**
     * @inheritdoc
     */
    public function update($table, $columns, $condition, &$params)
    {
        return parent::update($table, $this->normalizeTableRowData($table, $columns), $condition, $params);
    }

    /**
     * Normalizes data to be saved into the table, performing extra preparations and type converting, if necessary.
     * @param string $table the table that data will be saved into.
     * @param array|\yii\db\Query $columns the column data (name => value) to be saved into the table or instance
     * of [[yii\db\Query|Query]] to perform INSERT INTO ... SELECT SQL statement.
     * Passing of [[yii\db\Query|Query]] is available since version 2.0.11.
     * @return array normalized columns
     * @since 2.0.9
     */
    private function normalizeTableRowData($table, $columns)
    {
        if ($columns instanceof \yii\db\Query) {
            return $columns;
        }

        if (($tableSchema = $this->db->getSchema()->getTableSchema($table)) !== null) {
            $columnSchemas = $tableSchema->columns;
            foreach ($columns as $name => $value) {
                if (isset($columnSchemas[$name]) && $columnSchemas[$name]->type === Schema::TYPE_BINARY && is_string($value)) {
                    $columns[$name] = [$value, \PDO::PARAM_LOB]; // explicitly setup PDO param type for binary column
                }
            }
        }

        return $columns;
    }

    /**
     * @inheritdoc
     */
    public function batchInsert($table, $columns, $rows)
    {
        if (empty($rows)) {
            return '';
        }

        $schema = $this->db->getSchema();
        if (($tableSchema = $schema->getTableSchema($table)) !== null) {
            $columnSchemas = $tableSchema->columns;
        } else {
            $columnSchemas = [];
        }

        $values = [];
        foreach ($rows as $row) {
            $vs = [];
            foreach ($row as $i => $value) {
                if (isset($columns[$i], $columnSchemas[$columns[$i]]) && !is_array($value)) {
                    $value = $columnSchemas[$columns[$i]]->dbTypecast($value);
                }
                if (is_string($value)) {
                    $value = $schema->quoteValue($value);
                } elseif ($value === true) {
                    $value = 'TRUE';
                } elseif ($value === false) {
                    $value = 'FALSE';
                } elseif ($value === null) {
                    $value = 'NULL';
                }
                $vs[] = $value;
            }
            $values[] = '(' . implode(', ', $vs) . ')';
        }
        if (empty($values)) {
            return '';
        }

        foreach ($columns as $i => $name) {
            $columns[$i] = $schema->quoteColumnName($name);
        }

        return 'INSERT INTO ' . $schema->quoteTableName($table)
        . ' (' . implode(', ', $columns) . ') VALUES ' . implode(', ', $values);
    }
}<|MERGE_RESOLUTION|>--- conflicted
+++ resolved
@@ -172,16 +172,10 @@
 
             return "SELECT SETVAL('$sequence',$value,false)";
         } elseif ($table === null) {
-<<<<<<< HEAD
             throw new InvalidArgumentException("Table not found: $tableName");
-        } else {
-            throw new InvalidArgumentException("There is not sequence associated with table '$tableName'.");
-=======
-            throw new InvalidParamException("Table not found: $tableName");
->>>>>>> 6d2e0aff
-        }
-
-        throw new InvalidParamException("There is not sequence associated with table '$tableName'.");
+        }
+
+        throw new InvalidArgumentException("There is not sequence associated with table '$tableName'.");
     }
 
     /**
